--- conflicted
+++ resolved
@@ -1,13 +1,4 @@
 language: java
-<<<<<<< HEAD
-jdk:
-  - oraclejdk8
-sudo: false
-addons:
-  apt:
-    packages:
-      - oracle-java8-installer
-=======
 
 # we test at Ubuntu Trusty (Ubuntu 14.04 LTS)
 # see https://docs.travis-ci.com/user/trusty-ci-environment/
@@ -24,7 +15,6 @@
       - mysql-server-5.6
       - mysql-client-core-5.6
       - mysql-client-5.6
->>>>>>> 5faf17c7
 
 services:
   - postgresql

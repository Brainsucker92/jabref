This document lists the fonts, icons, and libraries used by JabRef.
This file is manually kept in sync with build.gradle and the binary jars contained in the lib/ directory.

# Legend

## License

We follow the [SPDX license identifiers](https://spdx.org/licenses/).
In case you add a library, please use these identifiers.
For instance, "BSD" is not exact enough, there are numerous variants out there: BSD-2-Clause, BSD-3-Clause-No-Nuclear-Warranty, ...
Note that the SPDX license identifiers are different from the ones used by debian. See https://wiki.debian.org/Proposals/CopyrightFormat for more information.


# Fonts and Icons

The loading animation during loading of recommendations from Mr. DLib is created by <http://loading.io/> and is free of use under licence CC0 1.0.

Id:      material-design-icons.font
Project: Material Design Icons
Version: v1.5.54
URL:     https://materialdesignicons.com/
License: SIL Open Font License, Version 1.1
Note:    It is important to include v1.5.54 or later as v1.5.54 is the first version offering fixed code points. Do not confuse with http://zavoloklom.github.io/material-design-iconic-font/


# Libraries

Id:      com.apple:AppleJavaExtensions
Project: AppleJavaExtensions
URL:     https://developer.apple.com/legacy/library/samplecode/AppleJavaExtensions/Introduction/Intro.html
License: Apple License

Id:      org.antlr:antlr
Project: ANTLR 3
URL:     http://www.antlr.org/
License: BSD

Id:      org.antlr:antlr4
Project: ANTLR 4
URL:     http://www.antlr.org/
License: BSD

Id:      commons-cli:commons-cli
Project: Apache Commons CLI
URL:     http://commons.apache.org/cli/
License: Apache-2.0

Id:      commons-logging:commons-logging
Project: Apache Commons Logging
URL:     http://commons.apache.org/logging/
License: Apache-2.0

Id:      org.apache.commons:commons-lang3
Project: Apache Commons Lang
URL:     https://commons.apache.org/proper/commons-lang/
License: Apache-2.0

<<<<<<< HEAD
Id:      org.apache.commons:commons-collections4
Project: Apache Commons Collections
URL:     https://commons.apache.org/proper/commons-collections/
License: Apache-2.0

Id:      org.bibsonomy:bibsonomy-rest-client
Project: Bibsonomy
URL:     https://bitbucket.org/bibsonomy/bibsonomy/wiki/documentation/api/Java%20API%20Examples
License: LGPL-3.0+

=======
>>>>>>> ebbeb1d2
Id:      com.github.bkromhout:java-diff-utils
Project: java-diff-utils
URL:     https://github.com/bkromhout/java-diff-utils
License: Apache-2.0

Id:      com.impossibl.pgjdbc-ng:pgjdbc-ng
Project: pgjdbc-ng
URL:     http://impossibl.github.io/pgjdbc-ng
License: BSD

Id:      com.jgoodies:jgoodies-common
Project: JGoodies Common
URL:     http://www.jgoodies.com/downloads/libraries/
License: BSD

Id:      com.jgoodies:jgoodies-forms
Project: JGoodies Forms
URL:     http://www.jgoodies.com/downloads/libraries/
License: BSD

Id:      com.jgoodies:jgoodies-looks
Project: JGoodies Looks
URL:     http://www.jgoodies.com/downloads/libraries/
License: BSD

Id:      com.mashape.unirest
Project: Unirest for Java
URL:     https://github.com/Mashape/unirest-java
License: MIT

Id:      info.debatty:java-string-similarity
Project: Java String Similarity
URL:     https://github.com/tdebatty/java-string-similarity
License: MIT

Id:      mysql:mysql-connector-java
Project: MySQL Connector/J
URL:     http://www.mysql.de/downloads/connector/j/
License: GPL-2.0 and Oracle's FOSS License Exception (http://www.mysql.com/about/legal/licensing/foss-exception/) allowing GPLv3

Id:      net.java.dev.glazedlists:glazedlists_java15
Project: Glazed Lists
URL:     http://www.glazedlists.com/
License: LGPL-2.1 (not explicitly, but no comments in the source header) and MPL-2.0

Id:      org.apache.logging.log4j
Project: Apache Log2j 2
URL:     http://logging.apache.org/log4j/2.x/
License: Apache-2.0

Id:      org.apache.pdfbox:fontbox
Project: Apache PDFBox
URL:     http://pdfbox.apache.org
License: Apache-2.0

Id:      org.apache.pdfbox:jempbox
Project: Apache PDFBox
URL:     http://pdfbox.apache.org
License: Apache-2.0

Id:      org.apache.pdfbox:pdfbox
Project: Apache PDFBox
URL:     http://pdfbox.apache.org
License: Apache-2.0

Id:      org.bouncycastle:bcprov-jdk15on
Project: The Legion of the Bouncy Castle
URL:     https://www.bouncycastle.org/
License: MIT

Id:      org.controlsfx:controlsfx
Project: ControlsFX
URL:     http://fxexperience.com/controlsfx/
License: BSD-3-Clause

Id:      org.fx.misc.easybin:easybind
Projekt: EasyBind
URL:     https://github.com/TomasMikula/EasyBind
License: BSD-2-Clause

Id:      org.jsoup:jsoup
Project: jsoup
URL:     https://github.com/jhy/jsoup/
License: MIT

Id:      org.openoffice:juh
Project: OpenOffice.org
URL:     http://www.openoffice.org/api/SDK
License: LGPL 3.0

Id:      org.openoffice:jurt
Project: OpenOffice.org
URL:     http://www.openoffice.org/api/SDK
License: Apache-2.0

Id:      org.openoffice:ridl
Project: OpenOffice.org
URL:     http://www.openoffice.org/api/SDK
License: Apache-2.0

Id:      org.openoffice:unoil
Project: OpenOffice.org
URL:     http://www.openoffice.org/api/SDK
License: Apache-2.0

Id:      org.swinglabs.swingx:swingx-core
Project: SwingX
URL:     https://swingx.java.net/
License: LGPL-3.0

Id:      com.github.lgooddatepicker:LGoodDatePicker
Project: LGoodDatePicker
URL:     https://github.com/LGoodDatePicker/LGoodDatePicker
License: MIT

Id:      spin
Path:    lib/spin.jar
Project: Spin
URL:     http://spin.sourceforge.net/
License: LGPL-2.1+

Id:      org.citationstyles.styles
Project: CSL Styles
URL:     https://github.com/citation-style-language/styles
Licence: Creative Commons Attribution-ShareAlike 3.0 Unported license

Id:      org.citationstyles.locales
Project: CSL Locales
URL:     https://github.com/citation-style-language/locales
Licence: CC-BY-SA-3.0

Id:      de.undercouch.citeproc-java
Project: Citeproc-Java
URL:     http://michel-kraemer.github.io/citeproc-java/
Licence: Apache-2.0

Id:      com.airhacks:afterburner.fx
Project: afterburner.fx
URL:     https://github.com/AdamBien/afterburner.fx
License: Apache 2.0

Id:      de.codecentric.centerdevice
Project: javafxsvg
URL:     https://github.com/codecentric/javafxsvg
License: BSD 3-Clause

Id:      com.github.tomtung
Project: latex2unicode
URL:     https://github.com/tomtung/latex2unicode
License: Apache 2.0

The last entry has to end with an empty line. Otherwise the entry is not present in About.html.<|MERGE_RESOLUTION|>--- conflicted
+++ resolved
@@ -55,19 +55,11 @@
 URL:     https://commons.apache.org/proper/commons-lang/
 License: Apache-2.0
 
-<<<<<<< HEAD
-Id:      org.apache.commons:commons-collections4
-Project: Apache Commons Collections
-URL:     https://commons.apache.org/proper/commons-collections/
-License: Apache-2.0
-
 Id:      org.bibsonomy:bibsonomy-rest-client
 Project: Bibsonomy
 URL:     https://bitbucket.org/bibsonomy/bibsonomy/wiki/documentation/api/Java%20API%20Examples
 License: LGPL-3.0+
 
-=======
->>>>>>> ebbeb1d2
 Id:      com.github.bkromhout:java-diff-utils
 Project: java-diff-utils
 URL:     https://github.com/bkromhout/java-diff-utils

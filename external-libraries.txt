This document lists the fonts, icons, and libraries used by JabRef.
This file is manually kept in sync with build.gradle and the binary jars contained in the lib/ directory.

One can list all depdencies by using Gradle task `depdencyReport`.
It generated the file [build/reports/project/dependencies.txt](build/reports/project/dependencies.txt).

# Legend

## License

We follow the [SPDX license identifiers](https://spdx.org/licenses/).
In case you add a library, please use these identifiers.
For instance, "BSD" is not exact enough, there are numerous variants out there: BSD-2-Clause, BSD-3-Clause-No-Nuclear-Warranty, ...
Note that the SPDX license identifiers are different from the ones used by debian. See https://wiki.debian.org/Proposals/CopyrightFormat for more information.


# Fonts and Icons

The loading animation during loading of recommendations from Mr. DLib is created by <http://loading.io/> and is free of use under licence CC0 1.0.

Id:      material-design-icons.font
Project: Material Design Icons
Version: v1.5.54
URL:     https://materialdesignicons.com/
License: SIL Open Font License, Version 1.1
Note:    It is important to include v1.5.54 or later as v1.5.54 is the first version offering fixed code points. Do not confuse with http://zavoloklom.github.io/material-design-iconic-font/


# Libraries

(Sorted alphabetically by Id)

Id:      com.airhacks:afterburner.fx
Project: afterburner.fx
URL:     https://github.com/AdamBien/afterburner.fx
License: Apache 2.0

Id:      com.apple:AppleJavaExtensions
Project: AppleJavaExtensions
URL:     https://developer.apple.com/legacy/library/samplecode/AppleJavaExtensions/Introduction/Intro.html
License: Apple License

Id:      com.github.bkromhout:java-diff-utils
Project: java-diff-utils
URL:     https://github.com/bkromhout/java-diff-utils
License: Apache-2.0

Id:      com.github.tomtung
Project: latex2unicode
URL:     https://github.com/tomtung/latex2unicode
License: Apache 2.0

Id:      com.impossibl.pgjdbc-ng:pgjdbc-ng
Project: pgjdbc-ng
URL:     http://impossibl.github.io/pgjdbc-ng
License: BSD

Id:      com.jgoodies:jgoodies-common
Project: JGoodies Common
URL:     http://www.jgoodies.com/downloads/libraries/
License: BSD

Id:      com.jgoodies:jgoodies-forms
Project: JGoodies Forms
URL:     http://www.jgoodies.com/downloads/libraries/
License: BSD

Id:      com.jgoodies:jgoodies-looks
Project: JGoodies Looks
URL:     http://www.jgoodies.com/downloads/libraries/
License: BSD

Id:      com.mashape.unirest
Project: Unirest for Java
URL:     https://github.com/Mashape/unirest-java
License: MIT

Id:      com.microsoft.azure:applicationinsights-core
Project: Application Insights SDK for Java
URL:     https://github.com/Microsoft/ApplicationInsights-Java
License: MIT

Id:      com.microsoft.azure:applicationinsights-logging-log4j2
Project: Application Insights SDK for Java
URL:     https://github.com/Microsoft/ApplicationInsights-Java
License: MIT

Id:      commons-cli:commons-cli
Project: Apache Commons CLI
URL:     http://commons.apache.org/cli/
License: Apache-2.0

Id:      commons-logging:commons-logging
Project: Apache Commons Logging
URL:     http://commons.apache.org/logging/
License: Apache-2.0

Id:      de.codecentric.centerdevice
Project: javafxsvg
URL:     https://github.com/codecentric/javafxsvg
License: BSD 3-Clause

Id:      de.jensd:fontawesomefx-materialdesignfont
Project: FontAwesomeFX
URL:     https://bitbucket.org/Jerady/fontawesomefx
License: Apache-2.0

Id:      de.saxsys:mvvmfx-validation
Project: mvvm(fx)
URL:     https://github.com/sialcasa/mvvmFX
License: Apache-2.0

Id:      de.undercouch.citeproc-java
Project: Citeproc-Java
URL:     http://michel-kraemer.github.io/citeproc-java/
Licence: Apache-2.0

Id:      info.debatty:java-string-similarity
Project: Java String Similarity
URL:     https://github.com/tdebatty/java-string-similarity
License: MIT

Id:      mysql:mysql-connector-java
Project: MySQL Connector/J
URL:     http://www.mysql.de/downloads/connector/j/
License: GPL-2.0 and Oracle's FOSS License Exception (http://www.mysql.com/about/legal/licensing/foss-exception/) allowing GPLv3

Id:      net.java.dev.glazedlists:glazedlists_java15
Project: Glazed Lists
URL:     http://www.glazedlists.com/
License: LGPL-2.1 (not explicitly, but no comments in the source header) and MPL-2.0

Id:      org.antlr:antlr
Project: ANTLR 3
URL:     http://www.antlr.org/
License: BSD

Id:      org.antlr:antlr4
Project: ANTLR 4
URL:     http://www.antlr.org/
License: BSD

Id:      org.apache.commons:commons-lang3
Project: Apache Commons Lang
URL:     https://commons.apache.org/proper/commons-lang/
License: Apache-2.0

Id:      org.apache.logging.log4j
Project: Apache Log2j 2
URL:     http://logging.apache.org/log4j/2.x/
License: Apache-2.0

Id:      org.apache.pdfbox:fontbox
Project: Apache PDFBox
URL:     http://pdfbox.apache.org
License: Apache-2.0

Id:      org.apache.pdfbox:jempbox
Project: Apache PDFBox
URL:     http://pdfbox.apache.org
License: Apache-2.0

Id:      org.apache.pdfbox:pdfbox
Project: Apache PDFBox
URL:     http://pdfbox.apache.org
License: Apache-2.0

Id:      org.bouncycastle:bcprov-jdk15on
Project: The Legion of the Bouncy Castle
URL:     https://www.bouncycastle.org/
License: MIT

Id:      org.citationstyles.styles
Project: CSL Styles
URL:     https://github.com/citation-style-language/styles
Licence: Creative Commons Attribution-ShareAlike 3.0 Unported license

Id:      org.citationstyles.locales
Project: CSL Locales
URL:     https://github.com/citation-style-language/locales
Licence: CC-BY-SA-3.0

Id:      org.controlsfx:controlsfx
Project: ControlsFX
URL:     http://fxexperience.com/controlsfx/
License: BSD-3-Clause

Id:      org.fx.misc.easybind:easybind
Project: EasyBind
URL:     https://github.com/TomasMikula/EasyBind
License: BSD-2-Clause

Id:      org.fxmisc.flowless:flowless
Project: Flowless
URL:     https://github.com/TomasMikula/Flowless
License: BSD-2-Clause

Id:      org.fxmisc.richtext:richtextfx
Project: RichTextFX
URL:     https://github.com/TomasMikula/RichTextFX
License: BSD-2-Clause

Id:      org.jsoup:jsoup
Project: jsoup
URL:     https://github.com/jhy/jsoup/
License: MIT

Id:      org.openoffice:juh
Project: OpenOffice.org
URL:     http://www.openoffice.org/api/SDK
License: LGPL 3.0

Id:      org.openoffice:jurt
Project: OpenOffice.org
URL:     http://www.openoffice.org/api/SDK
License: Apache-2.0

Id:      org.openoffice:ridl
Project: OpenOffice.org
URL:     http://www.openoffice.org/api/SDK
License: Apache-2.0

Id:      org.openoffice:unoil
Project: OpenOffice.org
URL:     http://www.openoffice.org/api/SDK
License: Apache-2.0

Id:      org.swinglabs.swingx:swingx-core
Project: SwingX
URL:     https://swingx.java.net/
License: LGPL-3.0

Id:      org.xmlunit:xmlunit-core
Project: XMLUnit
URL:     http://www.xmlunit.org/
License: Apache 2.0

Id:      org.xmlunit:xmlunit-matchers
Project: XMLUnit
URL:     http://www.xmlunit.org/
License: Apache 2.0

Id:      spin
Path:    lib/spin.jar
Project: Spin
URL:     http://spin.sourceforge.net/
License: LGPL-2.1+

<<<<<<< HEAD
Id:      org.citationstyles.styles
Project: CSL Styles
URL:     https://github.com/citation-style-language/styles
Licence: Creative Commons Attribution-ShareAlike 3.0 Unported license

Id:      org.citationstyles.locales
Project: CSL Locales
URL:     https://github.com/citation-style-language/locales
Licence: CC-BY-SA-3.0

Id:      de.undercouch.citeproc-java
Project: Citeproc-Java
URL:     http://michel-kraemer.github.io/citeproc-java/
Licence: Apache-2.0

Id:      com.airhacks:afterburner.fx
Project: afterburner.fx
URL:     https://github.com/AdamBien/afterburner.fx
License: Apache 2.0

Id:      de.codecentric.centerdevice
Project: javafxsvg
URL:     https://github.com/codecentric/javafxsvg
License: BSD 3-Clause

Id:      com.github.tomtung
Project: latex2unicode
URL:     https://github.com/tomtung/latex2unicode
License: Apache 2.0

Id:      org.apache.lucene:lucene-core
Project: lucene-core
URL:     https://lucene.apache.org/core/
License: Apache 2.0

Id:      org.apache.lucene:lucene-queryparser
Project: lucene-queryparser
URL:     https://lucene.apache.org
License: Apache 2.0

Id:      org.apache.lucene:lucene-queries
Project: lucene-queries
URL:     https://lucene.apache.org
License: Apache 2.0

Id:      org.apache.lucene:lucene-analyzers-common
Project: lucene-lucene-analyzers-common
URL:     https://lucene.apache.org
License: Apache 2.0

=======
>>>>>>> fd9e6742
The last entry has to end with an empty line. Otherwise the entry is not present in About.html.<|MERGE_RESOLUTION|>--- conflicted
+++ resolved
@@ -185,20 +185,20 @@
 URL:     http://fxexperience.com/controlsfx/
 License: BSD-3-Clause
 
-Id:      org.fx.misc.easybind:easybind
-Project: EasyBind
+Id:      org.fx.misc.easybin:easybind
+Projekt: EasyBind
 URL:     https://github.com/TomasMikula/EasyBind
 License: BSD-2-Clause
 
 Id:      org.fxmisc.flowless:flowless
-Project: Flowless
+Projekt: Flowless
 URL:     https://github.com/TomasMikula/Flowless
 License: BSD-2-Clause
 
-Id:      org.fxmisc.richtext:richtextfx
-Project: RichTextFX
-URL:     https://github.com/TomasMikula/RichTextFX
-License: BSD-2-Clause
+Id:      de.jensd:fontawesomefx-materialdesignfont
+Projekt: FontAwesomeFX
+URL:     https://bitbucket.org/Jerady/fontawesomefx
+License: Apache-2.0
 
 Id:      org.jsoup:jsoup
 Project: jsoup
@@ -239,6 +239,11 @@
 Project: XMLUnit
 URL:     http://www.xmlunit.org/
 License: Apache 2.0
+
+Id:      org.swinglabs.swingx:swingx-core
+Project: SwingX
+URL:     https://swingx.java.net/
+License: LGPL-3.0
 
 Id:      spin
 Path:    lib/spin.jar
@@ -246,7 +251,6 @@
 URL:     http://spin.sourceforge.net/
 License: LGPL-2.1+
 
-<<<<<<< HEAD
 Id:      org.citationstyles.styles
 Project: CSL Styles
 URL:     https://github.com/citation-style-language/styles
@@ -297,6 +301,4 @@
 URL:     https://lucene.apache.org
 License: Apache 2.0
 
-=======
->>>>>>> fd9e6742
 The last entry has to end with an empty line. Otherwise the entry is not present in About.html.
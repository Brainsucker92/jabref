--- conflicted
+++ resolved
@@ -1,4 +1,3 @@
-<<<<<<< HEAD
 package net.sf.jabref.importer.fileformat;
 
 import java.io.BufferedReader;
@@ -15,7 +14,8 @@
 
 import net.sf.jabref.Globals;
 import net.sf.jabref.JabRefPreferences;
-import net.sf.jabref.bibtex.BibtexEntryAssert;
+import net.sf.jabref.importer.OutputPrinterToNull;
+import net.sf.jabref.logic.bibtex.BibEntryAssert;
 import net.sf.jabref.model.entry.BibEntry;
 
 import org.junit.Assert;
@@ -136,7 +136,7 @@
             List<BibEntry> entries = importer.importDatabase(file, Charset.defaultCharset()).getDatabase().getEntries();
             Assert.assertNotNull(entries);
             Assert.assertEquals(1, entries.size());
-            BibtexEntryAssert.assertEquals(nis, entries.get(0));
+            BibEntryAssert.assertEquals(nis, entries.get(0));
         }
     }
 
@@ -150,13 +150,14 @@
                         + "UOF - Comment14" + "\n" + "SPIN- Comment15" + "\n" + "ORI - Comment16");
         List<BibEntry> actualEntries = importer.importDatabase(reader).getDatabase().getEntries();
 
-        BibEntry expectedEntry = new BibEntry();
-        expectedEntry.setField("comment",
-                "Comment1" + "\n" + "Comment2" + "\n" + "Comment3" + "\n" + "Comment4" + "\n" + "Comment5" + "\n"
-                        + "Comment6" + "\n" + "Comment7" + "\n" + "Comment8" + "\n" + "Comment9" + "\n" + "Comment10"
-                        + "\n" + "Comment11" + "\n" + "Comment12" + "\n" + "Comment13" + "\n" + "Comment14" + "\n"
-                        + "Comment15" + "\n" + "Comment16");
-        BibtexEntryAssert.assertEquals(Arrays.asList(expectedEntry), actualEntries);
+            BibEntry expectedEntry = new BibEntry();
+            expectedEntry.setField("comment",
+                    "Comment1" + "\n" + "Comment2" + "\n" + "Comment3" + "\n" + "Comment4" + "\n" + "Comment5" + "\n"
+                            + "Comment6" + "\n" + "Comment7" + "\n" + "Comment8" + "\n" + "Comment9" + "\n"
+                            + "Comment10" + "\n" + "Comment11" + "\n" + "Comment12" + "\n" + "Comment13" + "\n"
+                            + "Comment14" + "\n" + "Comment15" + "\n" + "Comment16");
+            Assert.assertEquals(Collections.singletonList(expectedEntry), actualEntries);
+        }
     }
 
     @Test
@@ -166,7 +167,7 @@
 
             BibEntry expectedEntry = new BibEntry();
             expectedEntry.setField("keywords", "Female, Male");
-            BibtexEntryAssert.assertEquals(Arrays.asList(expectedEntry), actualEntries);
+            Assert.assertEquals(Collections.singletonList(expectedEntry), actualEntries);
         }
     }
 
@@ -182,8 +183,8 @@
 
             BibEntry expectedEntry = new BibEntry();
             expectedEntry.setType("article");
-            expectedEntry.setField("keywords", "Female");
-            BibtexEntryAssert.assertEquals(Arrays.asList(expectedEntry), actualEntries);
+            expectedEntry.setField("keywords", "Female")
+            Assert.assertEquals(Collections.singletonList(expectedEntry), actualEntries);
         }
     }
 
@@ -197,198 +198,4 @@
         Assert.assertEquals("medlineplain", importer.getId());
     }
 
-}
-=======
-package net.sf.jabref.importer.fileformat;
-
-import java.io.ByteArrayInputStream;
-import java.io.IOException;
-import java.io.InputStream;
-import java.nio.charset.StandardCharsets;
-import java.util.Arrays;
-import java.util.Collections;
-import java.util.List;
-
-import net.sf.jabref.Globals;
-import net.sf.jabref.JabRefPreferences;
-import net.sf.jabref.importer.OutputPrinterToNull;
-import net.sf.jabref.logic.bibtex.BibEntryAssert;
-import net.sf.jabref.model.entry.BibEntry;
-
-import org.junit.Assert;
-import org.junit.Before;
-import org.junit.Test;
-
-public class MedlinePlainImporterTest {
-
-    private final InputStream emptyFileStream = streamForString("");
-    private MedlinePlainImporter importer;
-
-
-    private InputStream streamForString(String string) {
-        return new ByteArrayInputStream(string.getBytes(StandardCharsets.UTF_8));
-    }
-
-    @Before
-    public void setUp() {
-        Globals.prefs = JabRefPreferences.getInstance();
-        importer = new MedlinePlainImporter();
-    }
-
-    @Test
-    public void testIsRecognizedFormat() throws IOException {
-        List<String> list = Arrays.asList("CopacImporterTest1.txt", "CopacImporterTest2.txt", "IsiImporterTest1.isi",
-                "IsiImporterTestInspec.isi", "IsiImporterTestWOS.isi", "IsiImporterTestMedline.isi");
-        for (String str : list) {
-            try (InputStream is = MedlinePlainImporter.class.getResourceAsStream(str)) {
-                Assert.assertFalse(importer.isRecognizedFormat(is));
-            }
-        }
-    }
-
-    @Test
-    public void testIsNotRecognizedFormat() throws Exception {
-        List<String> list = Arrays.asList("MedlinePlainImporterTestMultipleEntries.txt",
-                "MedlinePlainImporterTestCompleteEntry.txt", "MedlinePlainImporterTestMultiAbstract.txt",
-                "MedlinePlainImporterTestMultiTitle.txt", "MedlinePlainImporterTestDOI.txt",
-                "MedlinePlainImporterTestInproceeding.txt");
-        for (String str : list) {
-            try (InputStream is = MedlinePlainImporter.class.getResourceAsStream(str)) {
-                Assert.assertTrue(importer.isRecognizedFormat(is));
-            }
-        }
-    }
-
-    @Test
-    public void testIsNotEmptyFileRecognizedFormat() throws IOException {
-        Assert.assertFalse(importer.isRecognizedFormat(emptyFileStream));
-    }
-
-    @Test
-    public void testImportMultipleEntriesInSingleFile() throws IOException {
-        try (InputStream is = MedlinePlainImporter.class
-                .getResourceAsStream("MedlinePlainImporterTestMultipleEntries.txt")) {
-
-            List<BibEntry> entries = importer.importEntries(is, new OutputPrinterToNull());
-            Assert.assertEquals(7, entries.size());
-
-            BibEntry testEntry = entries.get(0);
-            Assert.assertEquals("article", testEntry.getType());
-            Assert.assertNull(testEntry.getField("month"));
-            Assert.assertEquals("Long, Vicky and Marland, Hilary", testEntry.getField("author"));
-            Assert.assertEquals(
-                    "From danger and motherhood to health and beauty: health advice for the factory girl in early twentieth-century Britain.",
-                    testEntry.getField("title"));
-
-            testEntry = entries.get(1);
-            Assert.assertEquals("conference", testEntry.getType());
-            Assert.assertEquals("06", testEntry.getField("month"));
-            Assert.assertNull(testEntry.getField("author"));
-            Assert.assertNull(testEntry.getField("title"));
-
-            testEntry = entries.get(2);
-            Assert.assertEquals("book", testEntry.getType());
-            Assert.assertEquals(
-                    "This is a Testtitle: This title should be appended: This title should also be appended. Another append to the Title? LastTitle",
-                    testEntry.getField("title"));
-
-            testEntry = entries.get(3);
-            Assert.assertEquals("techreport", testEntry.getType());
-            Assert.assertNotNull(testEntry.getField("doi"));
-
-            testEntry = entries.get(4);
-            Assert.assertEquals("inproceedings", testEntry.getType());
-            Assert.assertEquals("Inproceedings book title", testEntry.getField("booktitle"));
-
-            testEntry = entries.get(5);
-            Assert.assertEquals("proceedings", testEntry.getType());
-
-            testEntry = entries.get(6);
-            Assert.assertEquals("misc", testEntry.getType());
-
-        }
-    }
-
-    @Test
-    public void testEmptyFileImport() throws IOException {
-        List<BibEntry> emptyEntries = importer.importEntries(emptyFileStream, new OutputPrinterToNull());
-        Assert.assertEquals(Collections.emptyList(), emptyEntries);
-    }
-
-    @Test
-    public void testImportSingleEntriesInSingleFiles() throws IOException {
-        List<String> testFiles = Arrays.asList("MedlinePlainImporterTestCompleteEntry",
-                "MedlinePlainImporterTestMultiAbstract", "MedlinePlainImporterTestMultiTitle",
-                "MedlinePlainImporterTestDOI", "MedlinePlainImporterTestInproceeding");
-        for (String testFile : testFiles) {
-            String medlineFile = testFile + ".txt";
-            String bibtexFile = testFile + ".bib";
-            assertImportOfMedlineFileEqualsBibtexFile(medlineFile, bibtexFile);
-        }
-    }
-
-    private void assertImportOfMedlineFileEqualsBibtexFile(String medlineFile, String bibtexFile) throws IOException {
-        try (InputStream is = MedlinePlainImporter.class.getResourceAsStream(medlineFile);
-                InputStream nis = MedlinePlainImporter.class.getResourceAsStream(bibtexFile)) {
-            List<BibEntry> entries = importer.importEntries(is, new OutputPrinterToNull());
-            Assert.assertNotNull(entries);
-            Assert.assertEquals(1, entries.size());
-            BibEntryAssert.assertEquals(nis, entries.get(0));
-        }
-    }
-
-    @Test
-    public void testMultiLineComments() throws IOException {
-        try (InputStream stream = streamForString("PMID-22664220" + "\n" + "CON - Comment1" + "\n" + "CIN - Comment2"
-                + "\n" + "EIN - Comment3" + "\n" + "EFR - Comment4" + "\n" + "CRI - Comment5" + "\n" + "CRF - Comment6"
-                + "\n" + "PRIN- Comment7" + "\n" + "PROF- Comment8" + "\n" + "RPI - Comment9" + "\n" + "RPF - Comment10"
-                + "\n" + "RIN - Comment11" + "\n" + "ROF - Comment12" + "\n" + "UIN - Comment13" + "\n"
-                + "UOF - Comment14" + "\n" + "SPIN- Comment15" + "\n" + "ORI - Comment16");) {
-            List<BibEntry> actualEntries = importer.importEntries(stream, new OutputPrinterToNull());
-
-            BibEntry expectedEntry = new BibEntry();
-            expectedEntry.setField("comment",
-                    "Comment1" + "\n" + "Comment2" + "\n" + "Comment3" + "\n" + "Comment4" + "\n" + "Comment5" + "\n"
-                            + "Comment6" + "\n" + "Comment7" + "\n" + "Comment8" + "\n" + "Comment9" + "\n"
-                            + "Comment10" + "\n" + "Comment11" + "\n" + "Comment12" + "\n" + "Comment13" + "\n"
-                            + "Comment14" + "\n" + "Comment15" + "\n" + "Comment16");
-            Assert.assertEquals(Collections.singletonList(expectedEntry), actualEntries);
-        }
-    }
-
-    @Test
-    public void testKeyWords() throws IOException {
-        try (InputStream stream = streamForString("PMID-22664795" + "\n" + "MH  - Female" + "\n" + "OT  - Male");) {
-            List<BibEntry> actualEntries = importer.importEntries(stream, new OutputPrinterToNull());
-
-            BibEntry expectedEntry = new BibEntry();
-            expectedEntry.setField("keywords", "Female, Male");
-            Assert.assertEquals(Collections.singletonList(expectedEntry), actualEntries);
-        }
-    }
-
-    @Test
-    public void testAllArticleTypes() throws IOException {
-        try (InputStream stream = streamForString("PMID-22664795" + "\n" + "PT  - journal article" + "\n"
-                + "PT  - classical article" + "\n" + "PT  - corrected and republished article" + "\n"
-                + "PT  - introductory journal article" + "\n" + "PT  - newspaper article");) {
-            List<BibEntry> actualEntries = importer.importEntries(stream, new OutputPrinterToNull());
-
-            BibEntry expectedEntry = new BibEntry();
-            expectedEntry.setType("article");
-            Assert.assertEquals(Collections.singletonList(expectedEntry), actualEntries);
-        }
-    }
-
-    @Test
-    public void testGetFormatName() {
-        Assert.assertEquals("MedlinePlain", importer.getFormatName());
-    }
-
-    @Test
-    public void testGetCLIId() {
-        Assert.assertEquals("medlineplain", importer.getCLIId());
-    }
-
-}
->>>>>>> 09e5e04d
+}
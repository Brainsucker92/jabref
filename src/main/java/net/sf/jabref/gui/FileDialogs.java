--- conflicted
+++ resolved
@@ -51,13 +51,8 @@
         OpenFileFilter off;
         if (extensions.isEmpty()) {
             off = new OpenFileFilter();
-<<<<<<< HEAD
         } else {
             off = new OpenFileFilter(extensions);
-=======
-        } else if (!extension.isEmpty()) {
-            off = new OpenFileFilter(extension);
->>>>>>> 09e5e04d
         }
 
         Object files = FileDialogs.getNewFileImpl(owner, directory, extensions, null, off, JFileChooser.OPEN_DIALOG,
@@ -100,13 +95,8 @@
 
         if (extensions.isEmpty()) {
             off = new OpenFileFilter();
-<<<<<<< HEAD
         } else {
             off = new OpenFileFilter(extensions);
-=======
-        } else if (!extension.isEmpty()) {
-            off = new OpenFileFilter(extension);
->>>>>>> 09e5e04d
         }
 
         return (String) FileDialogs.getNewFileImpl(owner, directory, extensions, description, off, dialogType, updateWorkingDirectory, dirOnly, false, accessory);

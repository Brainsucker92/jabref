--- conflicted
+++ resolved
@@ -86,17 +86,10 @@
         this.panel = panel;
         this.tableRows = table.getTableRows();
         previewPanel = new PreviewPanel[] {
-<<<<<<< HEAD
                 new PreviewPanel(panel.database(), null, panel, panel.getLoadedDatabase().getMetaData(), Globals.prefs
-                        .get(JabRefPreferences.PREVIEW_0), true),
+                        .get(JabRefPreferences.PREVIEW_0)),
                 new PreviewPanel(panel.database(), null, panel, panel.getLoadedDatabase().getMetaData(), Globals.prefs
-                        .get(JabRefPreferences.PREVIEW_1), true)};
-=======
-                new PreviewPanel(panel.database(), null, panel, panel.metaData(), Globals.prefs
-                        .get(JabRefPreferences.PREVIEW_0)),
-                new PreviewPanel(panel.database(), null, panel, panel.metaData(), Globals.prefs
                         .get(JabRefPreferences.PREVIEW_1))};
->>>>>>> 8fcf6fc5
 
         panel.getSearchBar().getSearchQueryHighlightObservable().addSearchListener(previewPanel[0]);
         panel.getSearchBar().getSearchQueryHighlightObservable().addSearchListener(previewPanel[1]);
@@ -430,10 +423,6 @@
                     if (specialField == null) {
                         if (entry.hasField(field)) {
                             String content = entry.getField(field);
-<<<<<<< HEAD
-                            menu.add(new ExternalFileMenuItem(panel.frame(), entry, content, content,
-                                    GUIGlobals.getTableIcon(field).getIcon(), panel.getLoadedDatabase().getMetaData(), field));
-=======
                             Icon icon;
                             JLabel iconLabel = GUIGlobals.getTableIcon(field);
                             if (iconLabel == null) {
@@ -442,8 +431,7 @@
                                 icon = iconLabel.getIcon();
                             }
                             menu.add(new ExternalFileMenuItem(panel.frame(), entry, content, content, icon,
-                                    panel.metaData(), field));
->>>>>>> 8fcf6fc5
+                                    panel.getLoadedDatabase().getMetaData(), field));
                             showDefaultPopup = false;
                         }
                     } else {

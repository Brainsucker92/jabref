--- conflicted
+++ resolved
@@ -149,23 +149,6 @@
         return isProtected;
     }
 
-<<<<<<< HEAD
-    public void setContentSelectors(String fieldName, List<String> contentSelectors) {
-        putData(SELECTOR_META_PREFIX + fieldName, contentSelectors);
-    }
-
-    public void clearContentSelectors(String fieldName) {
-        remove(SELECTOR_META_PREFIX + fieldName);
-    }
-
-    public List<String> getContentSelectors(String fieldName) {
-        List<String> contentSelectors = getData(SELECTOR_META_PREFIX + fieldName);
-        if (contentSelectors == null) {
-            return Collections.emptyList();
-        } else {
-            return contentSelectors;
-        }
-=======
     public Optional<ContentSelectors> getContentSelectors() {
         return Optional.ofNullable(contentSelectors);
     }
@@ -181,7 +164,6 @@
 
     public List<String> getContentSelectors(String fieldName) {
         return contentSelectors.getSelectorsForField(fieldName);
->>>>>>> 3058a440
     }
 
     public Optional<String> getDefaultFileDirectory() {

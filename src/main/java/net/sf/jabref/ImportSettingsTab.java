/*  Copyright (C) 2003-2011 JabRef contributors.
    This program is free software; you can redistribute it and/or modify
    it under the terms of the GNU General Public License as published by
    the Free Software Foundation; either version 2 of the License, or
    (at your option) any later version.

    This program is distributed in the hope that it will be useful,
    but WITHOUT ANY WARRANTY; without even the implied warranty of
    MERCHANTABILITY or FITNESS FOR A PARTICULAR PURPOSE.  See the
    GNU General Public License for more details.

    You should have received a copy of the GNU General Public License along
    with this program; if not, write to the Free Software Foundation, Inc.,
    51 Franklin Street, Fifth Floor, Boston, MA 02110-1301 USA.
*/
package net.sf.jabref;

import java.awt.BorderLayout;
import java.awt.event.ActionEvent;
import java.awt.event.ActionListener;

import javax.swing.*;

import spl.gui.ImportDialog;

import com.jgoodies.forms.builder.DefaultFormBuilder;
import com.jgoodies.forms.layout.FormLayout;

public class ImportSettingsTab extends JPanel implements PrefsTab {

    public final static String PREF_IMPORT_ALWAYSUSE = "importAlwaysUsePDFImportStyle";
    public final static String PREF_IMPORT_DEFAULT_PDF_IMPORT_STYLE = "importDefaultPDFimportStyle";
    public final static int DEFAULT_STYLE = ImportDialog.CONTENT;

    public final static String PREF_IMPORT_FILENAMEPATTERN = "importFileNamePattern";
    private final static String[] DEFAULT_FILENAMEPATTERNS_DISPLAY = new String[] {
            "bibtexkey",
            "bibtexkey - title",
    };
    public final static String[] DEFAULT_FILENAMEPATTERNS = new String[] {
            "\\bibtexkey",
            "\\bibtexkey\\begin{title} - \\format[RemoveBrackets]{\\title}\\end{title}"
    };

<<<<<<< HEAD
    private JRadioButton radioButtonXmp;
    private JRadioButton radioButtonPDFcontent;
    private JRadioButton radioButtonNoMeta;
    private JRadioButton radioButtononlyAttachPDF;
    private JCheckBox useDefaultPDFImportStyle;
=======
    private final JRadioButton radioButtonXmp;
    private final JRadioButton radioButtonPDFcontent;
    private final JRadioButton radioButtonMrDlib;
    private final JRadioButton radioButtonNoMeta;
    private final JRadioButton radioButtononlyAttachPDF;
    private final JRadioButton radioButtonUpdateEmptyFields;
    private final JCheckBox useDefaultPDFImportStyle;
>>>>>>> 9b010a4e

    private final JTextField fileNamePattern;
    private final JButton selectFileNamePattern;


    public ImportSettingsTab() {
        setLayout(new BorderLayout());
        FormLayout layout = new FormLayout("1dlu, 8dlu, left:pref, 4dlu, fill:3dlu");
        radioButtonNoMeta = new JRadioButton(Globals.lang("Create_blank_entry_linking_the_PDF"));
        radioButtonXmp = new JRadioButton(Globals.lang("Create_entry_based_on_XMP_data"));
        radioButtonPDFcontent = new JRadioButton(Globals.lang("Create_entry_based_on_content"));
        radioButtononlyAttachPDF = new JRadioButton(Globals.lang("Only_attach_PDF"));
        ButtonGroup bg = new ButtonGroup();
        bg.add(radioButtonNoMeta);
        bg.add(radioButtonXmp);
        bg.add(radioButtonPDFcontent);
        bg.add(radioButtononlyAttachPDF);

        useDefaultPDFImportStyle = new JCheckBox(Globals.lang("Always use this PDF import style (and do not ask for each import)"));

        fileNamePattern = new JTextField(50);
        selectFileNamePattern = new JButton(Globals.lang("Choose pattern"));
        selectFileNamePattern.addActionListener(new ActionListener() {

            @Override
            public void actionPerformed(ActionEvent e) {
                openFilePatternMenu();
            }
        });

        DefaultFormBuilder builder = new DefaultFormBuilder(layout);
        JPanel pan = new JPanel();

        builder.appendSeparator(Globals.lang("Default import style for drag&drop of PDFs"));
        builder.nextLine();
        builder.append(pan);
        builder.append(radioButtonNoMeta);
        builder.nextLine();
        builder.append(pan);
        builder.append(radioButtonXmp);
        builder.nextLine();
        builder.append(pan);
        builder.append(radioButtonPDFcontent);
        builder.nextLine();
        builder.append(pan);
        builder.append(radioButtononlyAttachPDF);
        builder.nextLine();
        builder.append(pan);
        builder.append(useDefaultPDFImportStyle);
        builder.nextLine();

        builder.appendSeparator(Globals.lang("Default PDF file link action"));
        builder.nextLine();
        builder.append(pan);
        JPanel pan2 = new JPanel();
        JLabel lab = new JLabel(Globals.lang("File name format pattern").concat(":"));
        pan2.add(lab);
        pan2.add(fileNamePattern);
        pan2.add(selectFileNamePattern);
        builder.append(pan2);

        pan = builder.getPanel();
        pan.setBorder(BorderFactory.createEmptyBorder(5, 5, 5, 5));
        add(pan, BorderLayout.CENTER);
    }

    @Override
    public void setValues() {
        useDefaultPDFImportStyle.setSelected(Globals.prefs.getBoolean(ImportSettingsTab.PREF_IMPORT_ALWAYSUSE));
        int style = Globals.prefs.getInt(ImportSettingsTab.PREF_IMPORT_DEFAULT_PDF_IMPORT_STYLE);
        switch (style) {
        case ImportDialog.NOMETA:
            radioButtonNoMeta.setSelected(true);
            break;
        case ImportDialog.XMP:
            radioButtonXmp.setSelected(true);
            break;
        case ImportDialog.CONTENT:
            radioButtonPDFcontent.setSelected(true);
            break;
        case ImportDialog.ONLYATTACH:
            radioButtononlyAttachPDF.setSelected(true);
            break;
        default:
            // fallback
            radioButtonPDFcontent.setSelected(true);
            break;
        }
        fileNamePattern.setText(Globals.prefs.get(ImportSettingsTab.PREF_IMPORT_FILENAMEPATTERN));
    }

    @Override
    public void storeSettings() {
        Globals.prefs.putBoolean(ImportSettingsTab.PREF_IMPORT_ALWAYSUSE, useDefaultPDFImportStyle.isSelected());
        int style = ImportSettingsTab.DEFAULT_STYLE;
        if (radioButtonNoMeta.isSelected()) {
            style = ImportDialog.NOMETA;
        } else if (radioButtonXmp.isSelected()) {
            style = ImportDialog.XMP;
        } else if (radioButtonPDFcontent.isSelected()) {
            style = ImportDialog.CONTENT;
<<<<<<< HEAD
        else if (radioButtononlyAttachPDF.isSelected())
            style = ImportDialog.ONLYATTACH;
        Globals.prefs.putInt(PREF_IMPORT_DEFAULT_PDF_IMPORT_STYLE, style);
        Globals.prefs.put(PREF_IMPORT_FILENAMEPATTERN, fileNamePattern.getText());
=======
        } else if (radioButtonMrDlib.isSelected()) {
            style = ImportDialog.MRDLIB;
        } else if (radioButtononlyAttachPDF.isSelected()) {
            style = ImportDialog.ONLYATTACH;
        } else if (radioButtonUpdateEmptyFields.isSelected()) {
            style = ImportDialog.UPDATEEMPTYFIELDS;
        }
        Globals.prefs.putInt(ImportSettingsTab.PREF_IMPORT_DEFAULT_PDF_IMPORT_STYLE, style);
        Globals.prefs.put(ImportSettingsTab.PREF_IMPORT_FILENAMEPATTERN, fileNamePattern.getText());
>>>>>>> 9b010a4e
    }

    @Override
    public boolean readyToClose() {
        return true;
    }

    @Override
    public String getTabName() {
        return Globals.lang("Import");
    }

    private void openFilePatternMenu() {
        JPopupMenu popup = new JPopupMenu();
        for (int i = 0; i < ImportSettingsTab.DEFAULT_FILENAMEPATTERNS.length; i++) {
            final JMenuItem item = new JMenuItem(ImportSettingsTab.DEFAULT_FILENAMEPATTERNS_DISPLAY[i]);
            final String toSet = ImportSettingsTab.DEFAULT_FILENAMEPATTERNS[i];
            item.addActionListener(new ActionListener() {

                @Override
                public void actionPerformed(ActionEvent actionEvent) {
                    fileNamePattern.setText(toSet);
                }
            });
            popup.add(item);
        }
        popup.show(selectFileNamePattern, 0, selectFileNamePattern.getHeight());
    }
}<|MERGE_RESOLUTION|>--- conflicted
+++ resolved
@@ -42,21 +42,11 @@
             "\\bibtexkey\\begin{title} - \\format[RemoveBrackets]{\\title}\\end{title}"
     };
 
-<<<<<<< HEAD
-    private JRadioButton radioButtonXmp;
-    private JRadioButton radioButtonPDFcontent;
-    private JRadioButton radioButtonNoMeta;
-    private JRadioButton radioButtononlyAttachPDF;
-    private JCheckBox useDefaultPDFImportStyle;
-=======
     private final JRadioButton radioButtonXmp;
     private final JRadioButton radioButtonPDFcontent;
-    private final JRadioButton radioButtonMrDlib;
     private final JRadioButton radioButtonNoMeta;
     private final JRadioButton radioButtononlyAttachPDF;
-    private final JRadioButton radioButtonUpdateEmptyFields;
     private final JCheckBox useDefaultPDFImportStyle;
->>>>>>> 9b010a4e
 
     private final JTextField fileNamePattern;
     private final JButton selectFileNamePattern;
@@ -158,22 +148,11 @@
             style = ImportDialog.XMP;
         } else if (radioButtonPDFcontent.isSelected()) {
             style = ImportDialog.CONTENT;
-<<<<<<< HEAD
-        else if (radioButtononlyAttachPDF.isSelected())
-            style = ImportDialog.ONLYATTACH;
-        Globals.prefs.putInt(PREF_IMPORT_DEFAULT_PDF_IMPORT_STYLE, style);
-        Globals.prefs.put(PREF_IMPORT_FILENAMEPATTERN, fileNamePattern.getText());
-=======
-        } else if (radioButtonMrDlib.isSelected()) {
-            style = ImportDialog.MRDLIB;
         } else if (radioButtononlyAttachPDF.isSelected()) {
             style = ImportDialog.ONLYATTACH;
-        } else if (radioButtonUpdateEmptyFields.isSelected()) {
-            style = ImportDialog.UPDATEEMPTYFIELDS;
         }
         Globals.prefs.putInt(ImportSettingsTab.PREF_IMPORT_DEFAULT_PDF_IMPORT_STYLE, style);
         Globals.prefs.put(ImportSettingsTab.PREF_IMPORT_FILENAMEPATTERN, fileNamePattern.getText());
->>>>>>> 9b010a4e
     }
 
     @Override

/*  Copyright (C) 2003-2015 JabRef contributors.
    This program is free software; you can redistribute it and/or modify
    it under the terms of the GNU General Public License as published by
    the Free Software Foundation; either version 2 of the License, or
    (at your option) any later version.

    This program is distributed in the hope that it will be useful,
    but WITHOUT ANY WARRANTY; without even the implied warranty of
    MERCHANTABILITY or FITNESS FOR A PARTICULAR PURPOSE.  See the
    GNU General Public License for more details.

    You should have received a copy of the GNU General Public License along
    with this program; if not, write to the Free Software Foundation, Inc.,
    51 Franklin Street, Fifth Floor, Boston, MA 02110-1301 USA.
*/
package net.sf.jabref;

import java.io.*;
import java.util.*;

<<<<<<< HEAD
import net.sf.jabref.logic.groups.GroupTreeNode;
=======
import org.apache.commons.logging.Log;
import org.apache.commons.logging.LogFactory;

import net.sf.jabref.exporter.FieldFormatterCleanups;
import net.sf.jabref.groups.GroupTreeNode;
import net.sf.jabref.logic.config.SaveOrderConfig;
>>>>>>> 5993f3df
import net.sf.jabref.logic.labelpattern.AbstractLabelPattern;
import net.sf.jabref.logic.labelpattern.DatabaseLabelPattern;
import net.sf.jabref.logic.util.strings.StringUtil;
import net.sf.jabref.migrations.VersionHandling;
import net.sf.jabref.model.database.BibDatabase;
import net.sf.jabref.model.database.BibDatabaseMode;
import net.sf.jabref.sql.DBStrings;

public class MetaData implements Iterable<String> {
    private static final Log LOGGER = LogFactory.getLog(MetaData.class);

    public static final String META_FLAG = "jabref-meta: ";
    public static final String SAVE_ORDER_CONFIG = "saveOrderConfig";
    public static final String SAVE_ACTIONS = "saveActions";
    private static final String PREFIX_KEYPATTERN = "keypattern_";
    private static final String KEYPATTERNDEFAULT = "keypatterndefault";
    private static final String DATABASE_TYPE = "databaseType";
    private static final String GROUPSVERSION = "groupsversion";
    private static final String GROUPSTREE = "groupstree";
    private static final String GROUPS = "groups";
    private static final String FILE_DIRECTORY = Globals.FILE_FIELD + Globals.DIR_SUFFIX;

    private final Map<String, List<String>> metaData = new HashMap<>();
    private GroupTreeNode groupsRoot;

    private boolean groupTreeValid = true;

    private AbstractLabelPattern labelPattern;

    private DBStrings dbStrings = new DBStrings();


    /**
     * The MetaData object stores all meta data sets in Vectors. To ensure that
     * the data is written correctly to string, the user of a meta data Vector
     * must simply make sure the appropriate changes are reflected in the Vector
     * it has been passed.
     */
    public MetaData(Map<String, String> inData, BibDatabase db) {
        Objects.requireNonNull(inData);
        boolean groupsTreePresent = false;
        List<String> flatGroupsData = null;
        List<String> treeGroupsData = null;
        // The first version (0) lacked a version specification,
        // thus this value defaults to 0.
        int groupsVersionOnDisk = 0;

        for (Map.Entry<String, String> entry : inData.entrySet()) {
            StringReader data = new StringReader(entry.getValue());
            String unit;
            List<String> orderedData = new ArrayList<>();
            // We must allow for ; and \ in escape sequences.
            try {
                while ((unit = getNextUnit(data)) != null) {
                    orderedData.add(unit);
                }
            } catch (IOException ex) {
                LOGGER.error("Weird error while parsing meta data.", ex);
            }
            if (GROUPSVERSION.equals(entry.getKey())) {
                if (!orderedData.isEmpty()) {
                    groupsVersionOnDisk = Integer.parseInt(orderedData.get(0));
                }
            } else if (GROUPSTREE.equals(entry.getKey())) {
                groupsTreePresent = true;
                treeGroupsData = orderedData; // save for later user
                // actual import operation is handled later because "groupsversion"
                // tag might not yet have been read
            } else if (GROUPS.equals(entry.getKey())) {
                flatGroupsData = orderedData;
            } else {
                putData(entry.getKey(), orderedData);
            }
        }

        // this possibly handles import of a previous groups version
        if (groupsTreePresent) {
            putGroups(treeGroupsData, db, groupsVersionOnDisk);
        }

        if (!groupsTreePresent && (flatGroupsData != null)) {
            try {
                groupsRoot = VersionHandling.importFlatGroups(flatGroupsData);
                groupTreeValid = true;
            } catch (IllegalArgumentException ex) {
                groupTreeValid = true;
            }
        }
    }

    /**
     * The MetaData object can be constructed with no data in it.
     */
    public MetaData() {
        // No data
    }

    public Optional<SaveOrderConfig> getSaveOrderConfig() {
        List<String> storedSaveOrderConfig = getData(SAVE_ORDER_CONFIG);
        if(storedSaveOrderConfig != null) {
            return Optional.of(new SaveOrderConfig(storedSaveOrderConfig));
        }
        return Optional.empty();
    }

    /**
     * Add default metadata for new database:
     */
    public void initializeNewDatabase() {
        metaData.put(Globals.SELECTOR_META_PREFIX + "keywords", new Vector<>());
        metaData.put(Globals.SELECTOR_META_PREFIX + "author", new Vector<>());
        metaData.put(Globals.SELECTOR_META_PREFIX + "journal", new Vector<>());
        metaData.put(Globals.SELECTOR_META_PREFIX + "publisher", new Vector<>());
        metaData.put(Globals.SELECTOR_META_PREFIX + "review", new Vector<>());
    }

    /**
     * @return Iterator on all keys stored in the metadata
     */
    @Override
    public Iterator<String> iterator() {
        return metaData.keySet().iterator();
    }

    /**
     * Retrieves the stored meta data.
     *
     * @param key the key to look up
     * @return null if no data is found
     */
    public List<String> getData(String key) {
        return metaData.get(key);
    }

    /**
     * Removes the given key from metadata.
     * Nothing is done if key is not found.
     *
     * @param key the key to remove
     */
    public void remove(String key) {
        metaData.remove(key);
    }

    /**
     * Stores the specified data in this object, using the specified key. For
     * certain keys (e.g. "groupstree"), the objects in orderedData are
     * reconstructed from their textual (String) representation if they are of
     * type String, and stored as an actual instance.
     */
    public void putData(String key, List<String> orderedData) {
        metaData.put(key, orderedData);
    }

    /**
     * Parse the groups metadata string
     *
     * @param orderedData The vector of metadata strings
     * @param db          The BibDatabase this metadata belongs to
     * @param version     The group tree version
     */
    private void putGroups(List<String> orderedData, BibDatabase db, int version) {
        try {
            groupsRoot = VersionHandling.importGroups(orderedData, db,
                    version);
            groupTreeValid = true;
        } catch (Exception e) {
            // we cannot really do anything about this here
            LOGGER.error("Problem parsing groups from MetaData", e);
            groupTreeValid = false;
        }
    }

    public GroupTreeNode getGroups() {
        return groupsRoot;
    }

    /**
     * Sets a new group root node. <b>WARNING </b>: This invalidates everything
     * returned by getGroups() so far!!!
     */
    public void setGroups(GroupTreeNode root) {
        groupsRoot = root;
        groupTreeValid = true;
    }

    /**
     * Reads the next unit. Units are delimited by ';'.
     */
    private static String getNextUnit(Reader reader) throws IOException {
        int c;
        boolean escape = false;
        StringBuilder res = new StringBuilder();
        while ((c = reader.read()) != -1) {
            if (escape) {
                res.append((char) c);
                escape = false;
            } else if (c == '\\') {
                escape = true;
            } else if (c == ';') {
                break;
            } else {
                res.append((char) c);
            }
        }
        if (res.length() > 0) {
            return res.toString();
        }
        return null;
    }

    public DBStrings getDBStrings() {
        return dbStrings;
    }

    public void setDBStrings(DBStrings dbStrings) {
        this.dbStrings = dbStrings;
    }

    public boolean isGroupTreeValid() {
        return groupTreeValid;
    }

    /**
     * @return the stored label patterns
     */
    public AbstractLabelPattern getLabelPattern() {
        if (labelPattern != null) {
            return labelPattern;
        }

        labelPattern = new DatabaseLabelPattern();

        // read the data from the metadata and store it into the labelPattern
        for (String key : this) {
            if (key.startsWith(MetaData.PREFIX_KEYPATTERN)) {
                List<String> value = getData(key);
                String type = key.substring(MetaData.PREFIX_KEYPATTERN.length());
                labelPattern.addLabelPattern(type, value.get(0));
            }
        }
        List<String> defaultPattern = getData(MetaData.KEYPATTERNDEFAULT);
        if (defaultPattern != null) {
            labelPattern.setDefaultValue(defaultPattern.get(0));
        }

        return labelPattern;
    }

    /**
     * Updates the stored key patterns to the given key patterns.
     *
     * @param labelPattern the key patterns to update to. <br />
     *                     A reference to this object is stored internally and is returned at getLabelPattern();
     */
    public void setLabelPattern(AbstractLabelPattern labelPattern) {
        // remove all keypatterns from metadata
        Iterator<String> iterator = this.iterator();
        while (iterator.hasNext()) {
            String key = iterator.next();
            if (key.startsWith(MetaData.PREFIX_KEYPATTERN)) {
                iterator.remove();
            }
        }

        // set new value if it is not a default value
        Set<String> allKeys = labelPattern.getAllKeys();
        for (String key : allKeys) {
            String metaDataKey = MetaData.PREFIX_KEYPATTERN + key;
            if (!labelPattern.isDefaultValue(key)) {
                List<String> data = new ArrayList<>();
                data.add(labelPattern.getValue(key).get(0));
                this.putData(metaDataKey, data);
            }
        }

        // store default pattern
        if (labelPattern.getDefaultValue() == null) {
            this.remove(MetaData.KEYPATTERNDEFAULT);
        } else {
            List<String> data = new ArrayList<>();
            data.add(labelPattern.getDefaultValue().get(0));
            this.putData(MetaData.KEYPATTERNDEFAULT, data);
        }

        this.labelPattern = labelPattern;
    }

    public FieldFormatterCleanups getSaveActions() {
        if (this.getData(SAVE_ACTIONS) == null) {
            return new FieldFormatterCleanups(false, new ArrayList<>());
        } else {
            boolean enablementStatus = "enabled".equals(this.getData(SAVE_ACTIONS).get(0));
            String formatterString = this.getData(SAVE_ACTIONS).get(1);
            return new FieldFormatterCleanups(enablementStatus, formatterString);
        }
    }

    public Optional<BibDatabaseMode> getMode() {
        List<String> data = getData(MetaData.DATABASE_TYPE);
        if ((data == null) || data.isEmpty()) {
            return Optional.empty();
        }
        return Optional.of(BibDatabaseMode.valueOf(data.get(0).toUpperCase(Locale.ENGLISH)));
    }

    public boolean isProtected() {
        List<String> data = getData(Globals.PROTECTED_FLAG_META);
        if ((data == null) || data.isEmpty()) {
            return false;
        } else {
            return Boolean.parseBoolean(data.get(0));
        }
    }

    public List<String> getContentSelectors(String fieldName) {
        return getData(Globals.SELECTOR_META_PREFIX + fieldName);
    }

    public Optional<String> getDefaultFileDirectory() {
        List<String> fileDirectory = getData(FILE_DIRECTORY);
        if ((fileDirectory == null) || fileDirectory.isEmpty()) {
            return Optional.empty();
        } else {
            return Optional.of(fileDirectory.get(0).trim());
        }
    }

    public Optional<String> getUserFileDirectory(String user) {
        List<String> fileDirectory = getData(FILE_DIRECTORY + '-' + user);
        if ((fileDirectory == null) || fileDirectory.isEmpty()) {
            return Optional.empty();
        } else {
            return Optional.of(fileDirectory.get(0).trim());
        }
    }

    /**
     * Writes all data in the format <key, serialized data>.
     */
    public Map<String, String> serialize() {

        Map<String, String> serializedMetaData = new TreeMap<>();

        // first write all meta data except groups
        for (Map.Entry<String, List<String>> metaItem : metaData.entrySet()) {

            StringBuilder stringBuilder = new StringBuilder();
            for (String dataItem : metaItem.getValue()) {
                stringBuilder.append(StringUtil.quote(dataItem, ";", '\\')).append(";");

                //in case of save actions, add an additional newline after the enabled flag
                if (metaItem.getKey().equals(SAVE_ACTIONS) && "enabled".equals(dataItem)) {
                    stringBuilder.append(Globals.NEWLINE);
                }
            }

            String serializedItem = stringBuilder.toString();
            // Only add non-empty values
            if (!serializedItem.isEmpty() && !";".equals(serializedItem)) {
                serializedMetaData.put(metaItem.getKey(), serializedItem);
            }
        }

        // write groups if present. skip this if only the root node exists
        // (which is always the AllEntriesGroup).
        if ((groupsRoot != null) && (groupsRoot.getChildCount() > 0)) {

            // write version first
            serializedMetaData.put(MetaData.GROUPSVERSION, Integer.toString(VersionHandling.CURRENT_VERSION) + ";");

            // now write actual groups
            StringBuilder stringBuilder = new StringBuilder();
            stringBuilder.append(Globals.NEWLINE);
            // GroupsTreeNode.toString() uses "\n" for separation
            StringTokenizer tok = new StringTokenizer(groupsRoot.getTreeAsString(), Globals.NEWLINE);
            while (tok.hasMoreTokens()) {
                stringBuilder.append(StringUtil.quote(tok.nextToken(), ";", '\\'));
                stringBuilder.append(";");
                stringBuilder.append(Globals.NEWLINE);
            }
            serializedMetaData.put(MetaData.GROUPSTREE, stringBuilder.toString());
        }

        return serializedMetaData;
    }

    public void setSaveActions(FieldFormatterCleanups saveActions) {
        List<String> actionsSerialized = saveActions.convertToString();
        putData(SAVE_ACTIONS, actionsSerialized);
    }

    public void setSaveOrderConfig(SaveOrderConfig saveOrderConfig) {
        List<String> serialized = saveOrderConfig.getConfigurationList();
        putData(MetaData.SAVE_ORDER_CONFIG, serialized);
    }

    public void setMode(BibDatabaseMode mode) {
        putData(MetaData.DATABASE_TYPE, Collections.singletonList(mode.getFormattedName().toLowerCase(Locale.ENGLISH)));
    }

    public void markAsProtected() {
        putData(Globals.PROTECTED_FLAG_META, Collections.singletonList("true"));
    }

    public void setContentSelectors(String fieldName, List<String> contentSelectors) {
        putData(Globals.SELECTOR_META_PREFIX + fieldName, contentSelectors);
    }

    public void setDefaultFileDirectory(String path) {
        putData(FILE_DIRECTORY, Collections.singletonList(path));
    }

    public void clearDefaultFileDirectory() {
        remove(FILE_DIRECTORY);
    }

    public void setUserFileDirectory(String user, String path) {
        putData(FILE_DIRECTORY + '-' + user, Collections.singletonList(path));
    }
}<|MERGE_RESOLUTION|>--- conflicted
+++ resolved
@@ -15,19 +15,25 @@
 */
 package net.sf.jabref;
 
-import java.io.*;
-import java.util.*;
-
-<<<<<<< HEAD
+import java.io.IOException;
+import java.io.Reader;
+import java.io.StringReader;
+import java.util.ArrayList;
+import java.util.Collections;
+import java.util.HashMap;
+import java.util.Iterator;
+import java.util.List;
+import java.util.Locale;
+import java.util.Map;
+import java.util.Objects;
+import java.util.Optional;
+import java.util.Set;
+import java.util.TreeMap;
+import java.util.Vector;
+
+import net.sf.jabref.exporter.FieldFormatterCleanups;
+import net.sf.jabref.logic.config.SaveOrderConfig;
 import net.sf.jabref.logic.groups.GroupTreeNode;
-=======
-import org.apache.commons.logging.Log;
-import org.apache.commons.logging.LogFactory;
-
-import net.sf.jabref.exporter.FieldFormatterCleanups;
-import net.sf.jabref.groups.GroupTreeNode;
-import net.sf.jabref.logic.config.SaveOrderConfig;
->>>>>>> 5993f3df
 import net.sf.jabref.logic.labelpattern.AbstractLabelPattern;
 import net.sf.jabref.logic.labelpattern.DatabaseLabelPattern;
 import net.sf.jabref.logic.util.strings.StringUtil;
@@ -35,6 +41,9 @@
 import net.sf.jabref.model.database.BibDatabase;
 import net.sf.jabref.model.database.BibDatabaseMode;
 import net.sf.jabref.sql.DBStrings;
+
+import org.apache.commons.logging.Log;
+import org.apache.commons.logging.LogFactory;
 
 public class MetaData implements Iterable<String> {
     private static final Log LOGGER = LogFactory.getLog(MetaData.class);
@@ -394,7 +403,7 @@
 
         // write groups if present. skip this if only the root node exists
         // (which is always the AllEntriesGroup).
-        if ((groupsRoot != null) && (groupsRoot.getChildCount() > 0)) {
+        if ((groupsRoot != null) && (groupsRoot.getNumberOfChildren() > 0)) {
 
             // write version first
             serializedMetaData.put(MetaData.GROUPSVERSION, Integer.toString(VersionHandling.CURRENT_VERSION) + ";");
@@ -402,10 +411,9 @@
             // now write actual groups
             StringBuilder stringBuilder = new StringBuilder();
             stringBuilder.append(Globals.NEWLINE);
-            // GroupsTreeNode.toString() uses "\n" for separation
-            StringTokenizer tok = new StringTokenizer(groupsRoot.getTreeAsString(), Globals.NEWLINE);
-            while (tok.hasMoreTokens()) {
-                stringBuilder.append(StringUtil.quote(tok.nextToken(), ";", '\\'));
+
+            for(String groupNode : groupsRoot.getTreeAsString()) {
+                stringBuilder.append(StringUtil.quote(groupNode, ";", '\\'));
                 stringBuilder.append(";");
                 stringBuilder.append(Globals.NEWLINE);
             }

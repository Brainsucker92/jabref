--- conflicted
+++ resolved
@@ -168,17 +168,13 @@
     */
     public Optional<Path> findExistingFile(LinkedFile flEntry, BibEntry entry) {
         String targetFileName = getTargetFileName(flEntry, entry);
-        Optional<Path> matchedByDiffCase = null;
         // The .get() is legal without check because the method will always return a value.
         Path targetFilePath = flEntry.findIn(databaseContext,
                 fileDirectoryPreferences).get().getParent().resolve(targetFileName);
         Path oldFilePath = flEntry.findIn(databaseContext, fileDirectoryPreferences).get();
         //Check if file already exists in directory with different case.
         //This is necessary because other entries may have such a file.
-<<<<<<< HEAD
-=======
-        Optional<Path> matchedByDiffCase = Optional.empty();
->>>>>>> 0221dfdb
+        Optional<Path> matchedByDiffCase = null;
         try (Stream<Path> stream = Files.list(oldFilePath.getParent())) {
             matchedByDiffCase = stream
                     .filter(name -> name.toString().equalsIgnoreCase(targetFilePath.toString()))

package org.jabref;

import java.net.Authenticator;

import javax.swing.JFrame;
import javax.swing.JOptionPane;

import javafx.application.Application;
import javafx.application.Platform;
import javafx.stage.Stage;

import org.jabref.cli.ArgumentProcessor;
import org.jabref.gui.remote.JabRefMessageHandler;
import org.jabref.logic.journals.JournalAbbreviationLoader;
import org.jabref.logic.l10n.Localization;
import org.jabref.logic.net.ProxyAuthenticator;
import org.jabref.logic.net.ProxyPreferences;
import org.jabref.logic.net.ProxyRegisterer;
import org.jabref.logic.protectedterms.ProtectedTermsLoader;
import org.jabref.logic.remote.RemotePreferences;
import org.jabref.logic.remote.client.RemoteClient;
import org.jabref.logic.util.BuildInfo;
import org.jabref.logic.util.JavaVersion;
import org.jabref.logic.util.OS;
import org.jabref.migrations.PreferencesMigrations;
import org.jabref.model.EntryTypes;
import org.jabref.model.database.BibDatabaseMode;
import org.jabref.model.entry.InternalBibtexFields;
import org.jabref.preferences.JabRefPreferences;

import org.slf4j.Logger;
import org.slf4j.LoggerFactory;

/**
 * JabRef MainClass
 */
public class JabRefMain extends Application {
    private static final Logger LOGGER = LoggerFactory.getLogger(JabRefMain.class);

    private static String[] arguments;

    public static void main(String[] args) {
        arguments = args;
        launch(arguments);
    }

    @Override
    public void start(Stage mainStage) throws Exception {
        Platform.setImplicitExit(false);
        SwingUtilities.invokeLater(() -> start(arguments));
    }

    /**
     * Tests if we are running an acceptable Java and terminates JabRef when we are sure the version is not supported.
     * This test uses the requirements for the Java version as specified in <code>gradle.build</code>. It is possible to
     * define a minimum version including the built number and to indicate whether Java 9 can be use (which it currently
     * can't). It tries to compare this version number to the version of the currently running JVM. The check is
     * optimistic and will rather return true even if we could not exactly determine the version.
     * <p>
     * Note: Users with an very old version like 1.6 will not profit from this since class versions are incompatible and
     * JabRef won't even start. Currently, JabRef won't start with Java 9 either, but the warning that it cannot be used
     * with this version is helpful anyway to prevent users to update from an old 1.8 directly to version 9. Additionally,
     * we soon might have a JabRef that does start with Java 9 but is not perfectly compatible. Therefore, we should leave
     * the Java 9 check alive.
     */
    private static void ensureCorrectJavaVersion() {
        // Check if we are running an acceptable version of Java
        final BuildInfo buildInfo = Globals.BUILD_INFO;
        JavaVersion checker = new JavaVersion();
        final boolean java9Fail = !buildInfo.isAllowJava9() && checker.isJava9();
        final boolean versionFail = !checker.isAtLeast(buildInfo.getMinRequiredJavaVersion());

        if (java9Fail || versionFail) {
            StringBuilder versionError = new StringBuilder(
                                                           Localization.lang("Your current Java version (%0) is not supported. Please install version %1 or higher.",
                                                                             checker.getJavaVersion(),
                                                                             buildInfo.getMinRequiredJavaVersion()));

            versionError.append("\n");
            versionError.append(Localization.lang("Your Java Runtime Environment is located at %0.", checker.getJavaInstallationDirectory()));

            if (!buildInfo.isAllowJava9()) {
                versionError.append("\n");
                versionError.append(Localization.lang("Note that currently, JabRef does not run with Java 9."));
            }
            final JFrame frame = new JFrame();
            JOptionPane.showMessageDialog(null, versionError, Localization.lang("Error"), JOptionPane.ERROR_MESSAGE);
            frame.dispose();

            // We exit on Java 9 error since this will definitely not work
            if (java9Fail) {
                System.exit(0);
            }
        }
    }

<<<<<<< HEAD
    @Override
    public void start(Stage mainStage) throws Exception {
        FallbackExceptionHandler.installExceptionHandler();

        ensureCorrectJavaVersion();
=======
    private static void start(String[] args) {
        // Fail on unsupported Java versions
        ensureCorrectJavaVersion();
        FallbackExceptionHandler.installExceptionHandler();
>>>>>>> b029c720

        // Init preferences
        final JabRefPreferences preferences = JabRefPreferences.getInstance();
        Globals.prefs = preferences;
        // Perform migrations
        PreferencesMigrations.runMigrations();

        configureProxy(preferences.getProxyPreferences());

        Globals.startBackgroundTasks();

        applyPreferences(preferences);

<<<<<<< HEAD
        ProxyPreferences proxyPreferences = preferences.getProxyPreferences();
        ProxyRegisterer.register(proxyPreferences);
        if (proxyPreferences.isUseProxy() && proxyPreferences.isUseAuthentication()) {
            Authenticator.setDefault(new ProxyAuthenticator());
=======
        // Process arguments
        ArgumentProcessor argumentProcessor = new ArgumentProcessor(args, ArgumentProcessor.Mode.INITIAL_START);

        // Check for running JabRef
        if (!handleMultipleAppInstances(args) || argumentProcessor.shouldShutDown()) {
            shutdownCurrentInstance();
            return;
        }

        // If not, start GUI
        SwingUtilities
                .invokeLater(() -> new JabRefGUI(argumentProcessor.getParserResults(), argumentProcessor.isBlank()));
    }

    private static boolean handleMultipleAppInstances(String[] args) {
        RemotePreferences remotePreferences = Globals.prefs.getRemotePreferences();
        if (remotePreferences.useRemoteServer()) {
            Globals.REMOTE_LISTENER.open(new JabRefMessageHandler(), remotePreferences.getPort());

            if (!Globals.REMOTE_LISTENER.isOpen()) {
                // we are not alone, there is already a server out there, try to contact already running JabRef:
                if (new RemoteClient(remotePreferences.getPort()).sendCommandLineArguments(args)) {
                    // We have successfully sent our command line options through the socket to another JabRef instance.
                    // So we assume it's all taken care of, and quit.
                    LOGGER.info(Localization.lang("Arguments passed on to running JabRef instance. Shutting down."));
                    return false;
                }
            }
            // we are alone, we start the server
            Globals.REMOTE_LISTENER.start();
>>>>>>> b029c720
        }
        return true;
    }

    private static void shutdownCurrentInstance() {
        Globals.shutdownThreadPools();
        // needed to tell JavaFx to stop
        Platform.exit();
    }

    private static void applyPreferences(JabRefPreferences preferences) {
        // Update handling of special fields based on preferences
<<<<<<< HEAD
        InternalBibtexFields
                            .updateSpecialFields(Globals.prefs.getBoolean(JabRefPreferences.SERIALIZESPECIALFIELDS));
=======
        InternalBibtexFields.updateSpecialFields(Globals.prefs.getBoolean(JabRefPreferences.SERIALIZESPECIALFIELDS));
>>>>>>> b029c720
        // Update name of the time stamp field based on preferences
        InternalBibtexFields.updateTimeStampField(Globals.prefs.getTimestampPreferences().getTimestampField());
        // Update which fields should be treated as numeric, based on preferences:
        InternalBibtexFields.setNumericFields(Globals.prefs.getStringList(JabRefPreferences.NUMERIC_FIELDS));

        // Read list(s) of journal names and abbreviations
        Globals.journalAbbreviationLoader = new JournalAbbreviationLoader();

        /* Build list of Import and Export formats */
        Globals.IMPORT_FORMAT_READER.resetImportFormats(Globals.prefs.getImportFormatPreferences(),
                                                        Globals.prefs.getXMPPreferences(), Globals.getFileUpdateMonitor());
        EntryTypes.loadCustomEntryTypes(preferences.loadCustomEntryTypes(BibDatabaseMode.BIBTEX),
                                        preferences.loadCustomEntryTypes(BibDatabaseMode.BIBLATEX));
        Globals.exportFactory = Globals.prefs.getExporterFactory(Globals.journalAbbreviationLoader);

        // Initialize protected terms loader
        Globals.protectedTermsLoader = new ProtectedTermsLoader(Globals.prefs.getProtectedTermsPreferences());

<<<<<<< HEAD
        // Check for running JabRef
        RemotePreferences remotePreferences = Globals.prefs.getRemotePreferences();
        if (remotePreferences.useRemoteServer()) {
            Globals.REMOTE_LISTENER.open(new JabRefMessageHandler(), remotePreferences.getPort());

            if (!Globals.REMOTE_LISTENER.isOpen()) {
                // we are not alone, there is already a server out there, try to contact already running JabRef:
                if (new RemoteClient(remotePreferences.getPort()).sendCommandLineArguments(arguments)) {
                    // We have successfully sent our command line options through the socket to another JabRef instance.
                    // So we assume it's all taken care of, and quit.
                    LOGGER.info(Localization.lang("Arguments passed on to running JabRef instance. Shutting down."));
                    Globals.stopBackgroundTasks();
                    Globals.shutdownThreadPools();
                    // needed to tell JavaFx to stop
                    Platform.exit();
                    System.exit(0);
                    return;
                }
            }
            // we are alone, we start the server
            Globals.REMOTE_LISTENER.start();
        }

        // override used newline character with the one stored in the preferences
        // The preferences return the system newline character sequence as default
        OS.NEWLINE = Globals.prefs.get(JabRefPreferences.NEWLINE);

        // Process arguments
        ArgumentProcessor argumentProcessor = new ArgumentProcessor(arguments, ArgumentProcessor.Mode.INITIAL_START);

        // See if we should shut down now
        if (argumentProcessor.shouldShutDown()) {
            Globals.stopBackgroundTasks();
            Globals.shutdownThreadPools();
            Platform.exit();
            System.exit(0);
            return;
        }

        // If not, start GUI
        new JabRefGUI(mainStage, argumentProcessor.getParserResults(), argumentProcessor.isBlank());
    }

    @Override
    public void stop() {
        Platform.exit();
        System.exit(0);
=======
        // override used newline character with the one stored in the preferences
        // The preferences return the system newline character sequence as default
        OS.NEWLINE = Globals.prefs.get(JabRefPreferences.NEWLINE);
    }

    private static void configureProxy(ProxyPreferences proxyPreferences) {
        ProxyRegisterer.register(proxyPreferences);
        if (proxyPreferences.isUseProxy() && proxyPreferences.isUseAuthentication()) {
            Authenticator.setDefault(new ProxyAuthenticator());
        }
>>>>>>> b029c720
    }
}<|MERGE_RESOLUTION|>--- conflicted
+++ resolved
@@ -46,8 +46,39 @@
 
     @Override
     public void start(Stage mainStage) throws Exception {
-        Platform.setImplicitExit(false);
-        SwingUtilities.invokeLater(() -> start(arguments));
+        // Fail on unsupported Java versions
+        ensureCorrectJavaVersion();
+        FallbackExceptionHandler.installExceptionHandler();
+
+        // Init preferences
+        final JabRefPreferences preferences = JabRefPreferences.getInstance();
+        Globals.prefs = preferences;
+        // Perform migrations
+        PreferencesMigrations.runMigrations();
+
+        configureProxy(preferences.getProxyPreferences());
+
+        Globals.startBackgroundTasks();
+
+        applyPreferences(preferences);
+
+        // Process arguments
+        ArgumentProcessor argumentProcessor = new ArgumentProcessor(arguments, ArgumentProcessor.Mode.INITIAL_START);
+
+        // Check for running JabRef
+        if (!handleMultipleAppInstances(arguments) || argumentProcessor.shouldShutDown()) {
+            shutdownCurrentInstance();
+            return;
+        }
+
+        // If not, start GUI
+        new JabRefGUI(mainStage, argumentProcessor.getParserResults(), argumentProcessor.isBlank());
+    }
+
+    @Override
+    public void stop() {
+        Platform.exit();
+        System.exit(0);
     }
 
     /**
@@ -94,51 +125,6 @@
         }
     }
 
-<<<<<<< HEAD
-    @Override
-    public void start(Stage mainStage) throws Exception {
-        FallbackExceptionHandler.installExceptionHandler();
-
-        ensureCorrectJavaVersion();
-=======
-    private static void start(String[] args) {
-        // Fail on unsupported Java versions
-        ensureCorrectJavaVersion();
-        FallbackExceptionHandler.installExceptionHandler();
->>>>>>> b029c720
-
-        // Init preferences
-        final JabRefPreferences preferences = JabRefPreferences.getInstance();
-        Globals.prefs = preferences;
-        // Perform migrations
-        PreferencesMigrations.runMigrations();
-
-        configureProxy(preferences.getProxyPreferences());
-
-        Globals.startBackgroundTasks();
-
-        applyPreferences(preferences);
-
-<<<<<<< HEAD
-        ProxyPreferences proxyPreferences = preferences.getProxyPreferences();
-        ProxyRegisterer.register(proxyPreferences);
-        if (proxyPreferences.isUseProxy() && proxyPreferences.isUseAuthentication()) {
-            Authenticator.setDefault(new ProxyAuthenticator());
-=======
-        // Process arguments
-        ArgumentProcessor argumentProcessor = new ArgumentProcessor(args, ArgumentProcessor.Mode.INITIAL_START);
-
-        // Check for running JabRef
-        if (!handleMultipleAppInstances(args) || argumentProcessor.shouldShutDown()) {
-            shutdownCurrentInstance();
-            return;
-        }
-
-        // If not, start GUI
-        SwingUtilities
-                .invokeLater(() -> new JabRefGUI(argumentProcessor.getParserResults(), argumentProcessor.isBlank()));
-    }
-
     private static boolean handleMultipleAppInstances(String[] args) {
         RemotePreferences remotePreferences = Globals.prefs.getRemotePreferences();
         if (remotePreferences.useRemoteServer()) {
@@ -155,25 +141,20 @@
             }
             // we are alone, we start the server
             Globals.REMOTE_LISTENER.start();
->>>>>>> b029c720
         }
         return true;
     }
 
     private static void shutdownCurrentInstance() {
+        Globals.stopBackgroundTasks();
         Globals.shutdownThreadPools();
-        // needed to tell JavaFx to stop
         Platform.exit();
+        System.exit(0);
     }
 
     private static void applyPreferences(JabRefPreferences preferences) {
         // Update handling of special fields based on preferences
-<<<<<<< HEAD
-        InternalBibtexFields
-                            .updateSpecialFields(Globals.prefs.getBoolean(JabRefPreferences.SERIALIZESPECIALFIELDS));
-=======
         InternalBibtexFields.updateSpecialFields(Globals.prefs.getBoolean(JabRefPreferences.SERIALIZESPECIALFIELDS));
->>>>>>> b029c720
         // Update name of the time stamp field based on preferences
         InternalBibtexFields.updateTimeStampField(Globals.prefs.getTimestampPreferences().getTimestampField());
         // Update which fields should be treated as numeric, based on preferences:
@@ -184,63 +165,14 @@
 
         /* Build list of Import and Export formats */
         Globals.IMPORT_FORMAT_READER.resetImportFormats(Globals.prefs.getImportFormatPreferences(),
-                                                        Globals.prefs.getXMPPreferences(), Globals.getFileUpdateMonitor());
+                Globals.prefs.getXMPPreferences(), Globals.getFileUpdateMonitor());
         EntryTypes.loadCustomEntryTypes(preferences.loadCustomEntryTypes(BibDatabaseMode.BIBTEX),
-                                        preferences.loadCustomEntryTypes(BibDatabaseMode.BIBLATEX));
+                preferences.loadCustomEntryTypes(BibDatabaseMode.BIBLATEX));
         Globals.exportFactory = Globals.prefs.getExporterFactory(Globals.journalAbbreviationLoader);
 
         // Initialize protected terms loader
         Globals.protectedTermsLoader = new ProtectedTermsLoader(Globals.prefs.getProtectedTermsPreferences());
 
-<<<<<<< HEAD
-        // Check for running JabRef
-        RemotePreferences remotePreferences = Globals.prefs.getRemotePreferences();
-        if (remotePreferences.useRemoteServer()) {
-            Globals.REMOTE_LISTENER.open(new JabRefMessageHandler(), remotePreferences.getPort());
-
-            if (!Globals.REMOTE_LISTENER.isOpen()) {
-                // we are not alone, there is already a server out there, try to contact already running JabRef:
-                if (new RemoteClient(remotePreferences.getPort()).sendCommandLineArguments(arguments)) {
-                    // We have successfully sent our command line options through the socket to another JabRef instance.
-                    // So we assume it's all taken care of, and quit.
-                    LOGGER.info(Localization.lang("Arguments passed on to running JabRef instance. Shutting down."));
-                    Globals.stopBackgroundTasks();
-                    Globals.shutdownThreadPools();
-                    // needed to tell JavaFx to stop
-                    Platform.exit();
-                    System.exit(0);
-                    return;
-                }
-            }
-            // we are alone, we start the server
-            Globals.REMOTE_LISTENER.start();
-        }
-
-        // override used newline character with the one stored in the preferences
-        // The preferences return the system newline character sequence as default
-        OS.NEWLINE = Globals.prefs.get(JabRefPreferences.NEWLINE);
-
-        // Process arguments
-        ArgumentProcessor argumentProcessor = new ArgumentProcessor(arguments, ArgumentProcessor.Mode.INITIAL_START);
-
-        // See if we should shut down now
-        if (argumentProcessor.shouldShutDown()) {
-            Globals.stopBackgroundTasks();
-            Globals.shutdownThreadPools();
-            Platform.exit();
-            System.exit(0);
-            return;
-        }
-
-        // If not, start GUI
-        new JabRefGUI(mainStage, argumentProcessor.getParserResults(), argumentProcessor.isBlank());
-    }
-
-    @Override
-    public void stop() {
-        Platform.exit();
-        System.exit(0);
-=======
         // override used newline character with the one stored in the preferences
         // The preferences return the system newline character sequence as default
         OS.NEWLINE = Globals.prefs.get(JabRefPreferences.NEWLINE);
@@ -251,6 +183,5 @@
         if (proxyPreferences.isUseProxy() && proxyPreferences.isUseAuthentication()) {
             Authenticator.setDefault(new ProxyAuthenticator());
         }
->>>>>>> b029c720
     }
 }
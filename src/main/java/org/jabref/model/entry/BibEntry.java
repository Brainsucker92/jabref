--- conflicted
+++ resolved
@@ -792,7 +792,6 @@
         return this.setField(FieldName.FILE, newValue);
     }
 
-<<<<<<< HEAD
     /**
      * Gets a list of linked files.
      *
@@ -806,7 +805,8 @@
         }
 
         return FileFieldParser.parse(oldValue.get());
-=======
+    }
+
     public void setDate(Date date) {
         date.getYear().ifPresent(year -> setField(FieldName.YEAR, year.toString()));
         date.getMonth().ifPresent(this::setMonth);
@@ -815,7 +815,6 @@
 
     public Optional<Month> getMonth() {
         return getFieldOrAlias(FieldName.MONTH).flatMap(Month::parse);
->>>>>>> dbd45bbb
     }
 
     private interface GetFieldInterface {

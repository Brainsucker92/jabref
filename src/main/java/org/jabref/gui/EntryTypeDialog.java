--- conflicted
+++ resolved
@@ -311,13 +311,8 @@
                 if (result.isPresent()) {
                     final BibEntry bibEntry = result.get();
                     if ((DuplicateCheck.containsDuplicate(frame.getCurrentBasePanel().getDatabase(), bibEntry, frame.getCurrentBasePanel().getBibDatabaseContext().getMode()).isPresent())) {
-<<<<<<< HEAD
-                		//If there are duplicates starts ImportInspectionDialog
+                        //If there are duplicates starts ImportInspectionDialog
                         final BasePanel panel = frame.getCurrentBasePanel();
-=======
-                        //If there are duplicates starts ImportInspectionDialog
-                        final BasePanel panel = (BasePanel) frame.getTabbedPane().getSelectedComponent();
->>>>>>> dae1c81e
 
                         ImportInspectionDialog diag = new ImportInspectionDialog(frame, panel, Localization.lang("Import"), false);
                         diag.addEntry(bibEntry);

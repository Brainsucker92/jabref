package org.jabref.gui.fieldeditors;

import java.io.IOException;
import java.nio.file.Files;
import java.nio.file.Path;
import java.nio.file.Paths;
import java.util.ArrayList;
import java.util.Arrays;
import java.util.List;
import java.util.Optional;

import javax.swing.SwingUtilities;
import javax.xml.transform.TransformerException;

import javafx.beans.Observable;
import javafx.beans.property.BooleanProperty;
import javafx.beans.property.DoubleProperty;
import javafx.beans.property.SimpleBooleanProperty;
import javafx.beans.property.SimpleDoubleProperty;
import javafx.scene.control.Alert.AlertType;
import javafx.scene.control.ButtonType;

import org.jabref.Globals;
import org.jabref.gui.AbstractViewModel;
import org.jabref.gui.DialogService;
import org.jabref.gui.IconTheme;
import org.jabref.gui.JabRefIcon;
import org.jabref.gui.desktop.JabRefDesktop;
import org.jabref.gui.externalfiletype.ExternalFileType;
import org.jabref.gui.externalfiletype.ExternalFileTypes;
import org.jabref.gui.filelist.FileListEntryEditor;
import org.jabref.gui.util.BackgroundTask;
import org.jabref.gui.util.TaskExecutor;
import org.jabref.logic.cleanup.MoveFilesCleanup;
import org.jabref.logic.cleanup.RenamePdfCleanup;
import org.jabref.logic.l10n.Localization;
import org.jabref.logic.util.io.FileUtil;
import org.jabref.logic.xmp.XmpUtilWriter;
import org.jabref.model.database.BibDatabaseContext;
import org.jabref.model.entry.BibEntry;
import org.jabref.model.entry.LinkedFile;
<<<<<<< HEAD
import org.jabref.model.strings.StringUtil;
=======
import org.jabref.model.metadata.FileDirectoryPreferences;
>>>>>>> ea8ccb39

import org.slf4j.Logger;
import org.slf4j.LoggerFactory;

import static javafx.scene.control.ButtonBar.ButtonData;

public class LinkedFileViewModel extends AbstractViewModel {

    private static final Logger LOGGER = LoggerFactory.getLogger(LinkedFileViewModel.class);

    private final LinkedFile linkedFile;
    private final BibDatabaseContext databaseContext;
    private final DoubleProperty downloadProgress = new SimpleDoubleProperty(-1);
    private final BooleanProperty downloadOngoing = new SimpleBooleanProperty(false);
    private final BooleanProperty isAutomaticallyFound = new SimpleBooleanProperty(false);
    private final BooleanProperty canWriteXMPMetadata = new SimpleBooleanProperty(false);
    private final DialogService dialogService;
    private final BibEntry entry;
    private final TaskExecutor taskExecutor;

<<<<<<< HEAD
    public LinkedFileViewModel(LinkedFile linkedFile, BibEntry entry, BibDatabaseContext databaseContext, DialogService dialogService, TaskExecutor taskExecutor) {
=======
    public LinkedFileViewModel(LinkedFile linkedFile, BibEntry entry, BibDatabaseContext databaseContext, TaskExecutor taskExecutor) {
        this(linkedFile, entry, databaseContext, taskExecutor, new FXDialogService());
    }

    protected LinkedFileViewModel(LinkedFile linkedFile, BibEntry entry, BibDatabaseContext databaseContext,
                                  TaskExecutor taskExecutor, DialogService dialogService) {
>>>>>>> ea8ccb39
        this.linkedFile = linkedFile;
        this.databaseContext = databaseContext;
        this.entry = entry;
        this.dialogService = dialogService;
        this.taskExecutor = taskExecutor;
        this.dialogService = dialogService;

        downloadOngoing.bind(downloadProgress.greaterThanOrEqualTo(0).and(downloadProgress.lessThan(100)));
        canWriteXMPMetadata.setValue(!linkedFile.isOnlineLink() && linkedFile.getFileType().equalsIgnoreCase("pdf"));
    }

    public BooleanProperty canWriteXMPMetadataProperty() {
        return canWriteXMPMetadata;
    }

    public boolean isAutomaticallyFound() {
        return isAutomaticallyFound.get();
    }

    public BooleanProperty isAutomaticallyFoundProperty() {
        return isAutomaticallyFound;
    }

    public BooleanProperty downloadOngoingProperty() {
        return downloadOngoing;
    }

    public DoubleProperty downloadProgressProperty() {
        return downloadProgress;
    }

    public LinkedFile getFile() {
        return linkedFile;
    }

    public String getLink() {
        return linkedFile.getLink();
    }

    public String getDescription() {
        return linkedFile.getDescription();
    }

    public String getDescriptionAndLink() {
        if (StringUtil.isBlank(linkedFile.getDescription())) {
            return linkedFile.getLink();
        } else {
            return linkedFile.getDescription() + " (" + linkedFile.getLink() + ")";
        }
    }

    public Optional<Path> findIn(List<Path> directories) {
        return linkedFile.findIn(directories);
    }

    /**
     * TODO: Be a bit smarter and try to infer correct icon, for example using {@link
     * org.jabref.gui.externalfiletype.ExternalFileTypes#getExternalFileTypeByName(String)}
     */
    public JabRefIcon getTypeIcon() {
        return IconTheme.JabRefIcons.PDF_FILE;
    }

    public void markAsAutomaticallyFound() {
        isAutomaticallyFound.setValue(true);
    }

    public void acceptAsLinked() {
        isAutomaticallyFound.setValue(false);
    }

    public Observable[] getObservables() {
        List<Observable> observables = new ArrayList<>(Arrays.asList(linkedFile.getObservables()));
        observables.add(downloadOngoing);
        observables.add(downloadProgress);
        observables.add(isAutomaticallyFound);
        return observables.toArray(new Observable[observables.size()]);
    }

    public void open() {
        try {
            Optional<ExternalFileType> type = ExternalFileTypes.getInstance().fromLinkedFile(linkedFile, true);
            boolean successful = JabRefDesktop.openExternalFileAnyFormat(databaseContext, linkedFile.getLink(), type);
            if (!successful) {
                dialogService.showErrorDialogAndWait(
                        Localization.lang("File not found"),
                        Localization.lang("Could not find file '%0'.", linkedFile.getLink()));
            }
        } catch (IOException e) {
            dialogService.showErrorDialogAndWait(Localization.lang("Error opening file '%0'.", getLink()), e);
        }
    }

    public void openFolder() {
        try {
            Path path = null;
            // absolute path
            if (Paths.get(linkedFile.getLink()).isAbsolute()) {
                path = Paths.get(linkedFile.getLink());
            } else {
                // relative to file folder
                for (Path folder : databaseContext.getFileDirectoriesAsPaths(Globals.prefs.getFileDirectoryPreferences())) {
                    Path file = folder.resolve(linkedFile.getLink());
                    if (Files.exists(file)) {
                        path = file;
                        break;
                    }
                }
            }
            if (path != null) {
                JabRefDesktop.openFolderAndSelectFile(path);
            } else {
                dialogService.showErrorDialogAndWait(Localization.lang("File not found"));
            }
        } catch (IOException ex) {
            LOGGER.debug("Cannot open folder", ex);
        }
    }

    public void rename() {
        if (linkedFile.isOnlineLink()) {
            // Cannot rename remote links
            return;
        }
        Optional<Path> fileDir = databaseContext.getFirstExistingFileDir(Globals.prefs.getFileDirectoryPreferences());
        if (!fileDir.isPresent()) {
            dialogService.showErrorDialogAndWait(
                    Localization.lang("Rename file"),
                    Localization.lang("File directory is not set or does not exist!"));
            return;
        }

        Optional<Path> file = linkedFile.findIn(databaseContext, Globals.prefs.getFileDirectoryPreferences());
        if ((file.isPresent()) && Files.exists(file.get())) {
            RenamePdfCleanup pdfCleanup = new RenamePdfCleanup(false,
                    databaseContext,
                    Globals.prefs.getCleanupPreferences(Globals.journalAbbreviationLoader).getFileNamePattern(),
                    Globals.prefs.getLayoutFormatterPreferences(Globals.journalAbbreviationLoader),
                    Globals.prefs.getFileDirectoryPreferences(), linkedFile);

            String targetFileName = pdfCleanup.getTargetFileName(linkedFile, entry);

            boolean confirm = dialogService.showConfirmationDialogAndWait(
                    Localization.lang("Rename file"),
                    Localization.lang("Rename file to") + " " + targetFileName,
                    Localization.lang("Rename file"),
                    Localization.lang("Cancel"));

            if (confirm) {
                Optional<Path> fileConflictCheck = pdfCleanup.findExistingFile(linkedFile, entry);

                performRenameWithConflictCheck(file, pdfCleanup, targetFileName, fileConflictCheck);
            }
        } else {
            dialogService.showErrorDialogAndWait(
                    Localization.lang("File not found"),
                    Localization.lang("Could not find file '%0'.", linkedFile.getLink()));
        }
    }

    private void performRenameWithConflictCheck(Optional<Path> file, RenamePdfCleanup pdfCleanup, String targetFileName, Optional<Path> fileConflictCheck) {
        boolean confirm;
        if (!fileConflictCheck.isPresent()) {
            try {
                pdfCleanup.cleanupWithException(entry);
            } catch (IOException e) {
                dialogService.showErrorDialogAndWait(
                        Localization.lang("Rename failed"),
                        Localization.lang("JabRef cannot access the file because it is being used by another process."));
            }
        } else {
            confirm = dialogService.showConfirmationDialogAndWait(
                    Localization.lang("File exists"),
                    Localization.lang("'%0' exists. Overwrite file?", targetFileName),
                    Localization.lang("Overwrite"),
                    Localization.lang("Cancel"));
            if (confirm) {
                try {
                    FileUtil.renameFileWithException(fileConflictCheck.get(), file.get(), true);
                    pdfCleanup.cleanupWithException(entry);
                } catch (IOException e) {
                    dialogService.showErrorDialogAndWait(
                            Localization.lang("Rename failed"),
                            Localization.lang("JabRef cannot access the file because it is being used by another process."));
                }
            }
        }
    }

    public void moveToDefaultDirectory() {
        if (linkedFile.isOnlineLink()) {
            // Cannot move remote links
            return;
        }

        // Get target folder
        Optional<Path> fileDir = databaseContext.getFirstExistingFileDir(Globals.prefs.getFileDirectoryPreferences());
        if (!fileDir.isPresent()) {
            dialogService.showErrorDialogAndWait(
                    Localization.lang("Move file"),
                    Localization.lang("File directory is not set or does not exist!"));
            return;
        }

        Optional<Path> file = linkedFile.findIn(databaseContext, Globals.prefs.getFileDirectoryPreferences());
        if ((file.isPresent()) && Files.exists(file.get())) {
            // Linked file exists, so move it
            MoveFilesCleanup moveFiles = new MoveFilesCleanup(databaseContext,
                    Globals.prefs.getCleanupPreferences(Globals.journalAbbreviationLoader).getFileDirPattern(),
                    Globals.prefs.getFileDirectoryPreferences(),
                    Globals.prefs.getLayoutFormatterPreferences(Globals.journalAbbreviationLoader), linkedFile);

            boolean confirm = dialogService.showConfirmationDialogAndWait(
                    Localization.lang("Move file"),
                    Localization.lang("Move file to file directory?") + " " + fileDir.get(),
                    Localization.lang("Move file"),
                    Localization.lang("Cancel"));
            if (confirm) {
                moveFiles.cleanup(entry);
            }
        } else {
            // File doesn't exist, so we can't move it.
            dialogService.showErrorDialogAndWait(
                    Localization.lang("File not found"),
                    Localization.lang("Could not find file '%0'.", linkedFile.getLink()));
        }
    }

    public boolean delete(FileDirectoryPreferences prefs) {
        Optional<Path> file = linkedFile.findIn(databaseContext, prefs);

        if (!file.isPresent()) {
            LOGGER.warn("Could not find file " + linkedFile.getLink());
            return true;
        }

        ButtonType removeFromEntry = new ButtonType(Localization.lang("Remove from entry"), ButtonData.YES);
        ButtonType deleteFromEntry = new ButtonType(Localization.lang("Delete from disk"));
        Optional<ButtonType> buttonType = dialogService.showCustomButtonDialogAndWait(AlertType.INFORMATION,
                Localization.lang("Delete '%0'", file.get().toString()),
                Localization.lang("Delete the selected file permanently from disk, or just remove the file from the entry? Pressing Delete will delete the file permanently from disk."),
                removeFromEntry, deleteFromEntry, ButtonType.CANCEL);

        if (buttonType.isPresent()) {
            if (buttonType.get().equals(removeFromEntry)) {
                return true;
            }

            if (buttonType.get().equals(deleteFromEntry)) {

                try {
                    Files.delete(file.get());
                    return true;
                } catch (IOException ex) {
                    dialogService.showErrorDialogAndWait(
                            Localization.lang("Cannot delete file"),
                            Localization.lang("File permission error"));
                    LOGGER.warn("File permission error while deleting: " + linkedFile, ex);
                }
            }
        }
        return false;
    }

    public void edit() {
        FileListEntryEditor editor = new FileListEntryEditor(linkedFile, false, true, databaseContext);
        SwingUtilities.invokeLater(() -> editor.setVisible(true, false));
    }

    public void writeXMPMetadata() {
        // Localization.lang("Writing XMP-metadata...")
        BackgroundTask<Void> writeTask = BackgroundTask.wrap(() -> {
            Optional<Path> file = linkedFile.findIn(databaseContext, Globals.prefs.getFileDirectoryPreferences());
            if (!file.isPresent()) {
                // TODO: Print error message
                // Localization.lang("PDF does not exist");
            } else {
                try {
                    XmpUtilWriter.writeXmp(file.get(), entry, databaseContext.getDatabase(), Globals.prefs.getXMPPreferences());
                } catch (IOException | TransformerException ex) {
                    // TODO: Print error message
                    // Localization.lang("Error while writing") + " '" + file.toString() + "': " + ex;
                }
            }
            return null;
        });

        // Localization.lang("Finished writing XMP-metadata.")

        // TODO: Show progress
        taskExecutor.execute(writeTask);
    }
}<|MERGE_RESOLUTION|>--- conflicted
+++ resolved
@@ -39,11 +39,8 @@
 import org.jabref.model.database.BibDatabaseContext;
 import org.jabref.model.entry.BibEntry;
 import org.jabref.model.entry.LinkedFile;
-<<<<<<< HEAD
 import org.jabref.model.strings.StringUtil;
-=======
 import org.jabref.model.metadata.FileDirectoryPreferences;
->>>>>>> ea8ccb39
 
 import org.slf4j.Logger;
 import org.slf4j.LoggerFactory;
@@ -64,22 +61,12 @@
     private final BibEntry entry;
     private final TaskExecutor taskExecutor;
 
-<<<<<<< HEAD
     public LinkedFileViewModel(LinkedFile linkedFile, BibEntry entry, BibDatabaseContext databaseContext, DialogService dialogService, TaskExecutor taskExecutor) {
-=======
-    public LinkedFileViewModel(LinkedFile linkedFile, BibEntry entry, BibDatabaseContext databaseContext, TaskExecutor taskExecutor) {
-        this(linkedFile, entry, databaseContext, taskExecutor, new FXDialogService());
-    }
-
-    protected LinkedFileViewModel(LinkedFile linkedFile, BibEntry entry, BibDatabaseContext databaseContext,
-                                  TaskExecutor taskExecutor, DialogService dialogService) {
->>>>>>> ea8ccb39
         this.linkedFile = linkedFile;
         this.databaseContext = databaseContext;
         this.entry = entry;
         this.dialogService = dialogService;
         this.taskExecutor = taskExecutor;
-        this.dialogService = dialogService;
 
         downloadOngoing.bind(downloadProgress.greaterThanOrEqualTo(0).and(downloadProgress.lessThan(100)));
         canWriteXMPMetadata.setValue(!linkedFile.isOnlineLink() && linkedFile.getFileType().equalsIgnoreCase("pdf"));

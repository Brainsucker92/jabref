package org.jabref.gui.fieldeditors;

import java.io.IOException;
import java.net.MalformedURLException;
import java.nio.file.Files;
import java.nio.file.Path;
import java.nio.file.Paths;
import java.util.ArrayList;
import java.util.Arrays;
import java.util.List;
import java.util.Optional;

import javax.swing.SwingUtilities;
import javax.xml.transform.TransformerException;

import javafx.beans.Observable;
import javafx.beans.property.BooleanProperty;
import javafx.beans.property.DoubleProperty;
import javafx.beans.property.SimpleBooleanProperty;
import javafx.beans.property.SimpleDoubleProperty;
import javafx.beans.property.StringProperty;
import javafx.scene.control.Alert.AlertType;
import javafx.scene.control.ButtonType;

import org.jabref.Globals;
import org.jabref.gui.AbstractViewModel;
import org.jabref.gui.DialogService;
import org.jabref.gui.IconTheme;
import org.jabref.gui.JabRefIcon;
import org.jabref.gui.desktop.JabRefDesktop;
import org.jabref.gui.externalfiles.DownloadExternalFile;
import org.jabref.gui.externalfiles.FileDownloadTask;
import org.jabref.gui.externalfiletype.ExternalFileType;
import org.jabref.gui.externalfiletype.ExternalFileTypes;
import org.jabref.gui.filelist.FileListEntryEditor;
import org.jabref.gui.util.BackgroundTask;
import org.jabref.gui.util.TaskExecutor;
import org.jabref.logic.cleanup.CleanupPreferences;
import org.jabref.logic.cleanup.MoveFilesCleanup;
import org.jabref.logic.cleanup.RenamePdfCleanup;
import org.jabref.logic.journals.JournalAbbreviationLoader;
import org.jabref.logic.l10n.Localization;
import org.jabref.logic.layout.LayoutFormatterPreferences;
import org.jabref.logic.net.URLDownload;
import org.jabref.logic.util.io.FileUtil;
import org.jabref.logic.xmp.XmpPreferences;
import org.jabref.logic.xmp.XmpUtilWriter;
import org.jabref.model.database.BibDatabaseContext;
import org.jabref.model.entry.BibEntry;
import org.jabref.model.entry.LinkedFile;
import org.jabref.model.metadata.FileDirectoryPreferences;
<<<<<<< HEAD
import org.jabref.model.strings.StringUtil;
=======
import org.jabref.preferences.JabRefPreferences;
>>>>>>> 2cdf085c

import org.slf4j.Logger;
import org.slf4j.LoggerFactory;

import static javafx.scene.control.ButtonBar.ButtonData;

public class LinkedFileViewModel extends AbstractViewModel {

    private static final Logger LOGGER = LoggerFactory.getLogger(LinkedFileViewModel.class);

    private final LinkedFile linkedFile;
    private final BibDatabaseContext databaseContext;
    private final DoubleProperty downloadProgress = new SimpleDoubleProperty(-1);
    private final BooleanProperty downloadOngoing = new SimpleBooleanProperty(false);
    private final BooleanProperty isAutomaticallyFound = new SimpleBooleanProperty(false);
    private final BooleanProperty canWriteXMPMetadata = new SimpleBooleanProperty(false);
    private final DialogService dialogService;
    private final BibEntry entry;
    private final TaskExecutor taskExecutor;
    private final FileDirectoryPreferences fileDirectoryPreferences;
    private final CleanupPreferences cleanupPreferences;
    private final LayoutFormatterPreferences layoutFormatterPreferences;
    private final XmpPreferences xmpPreferences;
    private final String fileNamePattern;

<<<<<<< HEAD
    public LinkedFileViewModel(LinkedFile linkedFile, BibEntry entry, BibDatabaseContext databaseContext, DialogService dialogService, TaskExecutor taskExecutor) {
=======
    /**
     * @deprecated use {@link #LinkedFileViewModel(LinkedFile, BibEntry, BibDatabaseContext, TaskExecutor, DialogService, JabRefPreferences, JournalAbbreviationLoader)} instead
     */
    @Deprecated
    public LinkedFileViewModel(LinkedFile linkedFile, BibEntry entry, BibDatabaseContext databaseContext, TaskExecutor taskExecutor) {
        this(linkedFile, entry, databaseContext, taskExecutor, new FXDialogService(), Globals.prefs, Globals.journalAbbreviationLoader);
    }

    public LinkedFileViewModel(LinkedFile linkedFile, BibEntry entry, BibDatabaseContext databaseContext,
                               TaskExecutor taskExecutor, DialogService dialogService, JabRefPreferences preferences, JournalAbbreviationLoader abbreviationLoader) {
>>>>>>> 2cdf085c
        this.linkedFile = linkedFile;
        this.databaseContext = databaseContext;
        this.entry = entry;
        this.dialogService = dialogService;
        this.taskExecutor = taskExecutor;

        cleanupPreferences = preferences.getCleanupPreferences(abbreviationLoader);
        layoutFormatterPreferences = preferences.getLayoutFormatterPreferences(abbreviationLoader);
        xmpPreferences = preferences.getXMPPreferences();
        fileNamePattern = preferences.get(JabRefPreferences.IMPORT_FILENAMEPATTERN);
        fileDirectoryPreferences = preferences.getFileDirectoryPreferences();

        downloadOngoing.bind(downloadProgress.greaterThanOrEqualTo(0).and(downloadProgress.lessThan(1)));
        canWriteXMPMetadata.setValue(!linkedFile.isOnlineLink() && linkedFile.getFileType().equalsIgnoreCase("pdf"));
    }

    public BooleanProperty canWriteXMPMetadataProperty() {
        return canWriteXMPMetadata;
    }

    public boolean isAutomaticallyFound() {
        return isAutomaticallyFound.get();
    }

    public BooleanProperty isAutomaticallyFoundProperty() {
        return isAutomaticallyFound;
    }

    public BooleanProperty downloadOngoingProperty() {
        return downloadOngoing;
    }

    public DoubleProperty downloadProgressProperty() {
        return downloadProgress;
    }

    public StringProperty linkProperty() {
        return linkedFile.linkProperty();
    }

    public StringProperty descriptionProperty() {
        return linkedFile.descriptionProperty();
    }

    public String getDescription() {
        return linkedFile.getDescription();
    }

    public String getDescriptionAndLink() {
        if (StringUtil.isBlank(linkedFile.getDescription())) {
            return linkedFile.getLink();
        } else {
            return linkedFile.getDescription() + " (" + linkedFile.getLink() + ")";
        }
    }

    public Optional<Path> findIn(List<Path> directories) {
        return linkedFile.findIn(directories);
    }

    /**
     * TODO: Be a bit smarter and try to infer correct icon, for example using {@link
     * org.jabref.gui.externalfiletype.ExternalFileTypes#getExternalFileTypeByName(String)}
     */
    public JabRefIcon getTypeIcon() {
        return IconTheme.JabRefIcons.PDF_FILE;
    }

    public void markAsAutomaticallyFound() {
        isAutomaticallyFound.setValue(true);
    }

    public void acceptAsLinked() {
        isAutomaticallyFound.setValue(false);
    }

    public Observable[] getObservables() {
        List<Observable> observables = new ArrayList<>(Arrays.asList(linkedFile.getObservables()));
        observables.add(downloadOngoing);
        observables.add(downloadProgress);
        observables.add(isAutomaticallyFound);
        return observables.toArray(new Observable[observables.size()]);
    }

    public void open() {
        try {
            Optional<ExternalFileType> type = ExternalFileTypes.getInstance().fromLinkedFile(linkedFile, true);
            boolean successful = JabRefDesktop.openExternalFileAnyFormat(databaseContext, linkedFile.getLink(), type);
            if (!successful) {
                dialogService.showErrorDialogAndWait(
                        Localization.lang("File not found"),
                        Localization.lang("Could not find file '%0'.", linkedFile.getLink()));
            }
        } catch (IOException e) {
            dialogService.showErrorDialogAndWait(Localization.lang("Error opening file '%0'.", getLink()), e);
        }
    }

    public void openFolder() {
        try {
            Path path = null;
            // absolute path
            if (Paths.get(linkedFile.getLink()).isAbsolute()) {
                path = Paths.get(linkedFile.getLink());
            } else {
                // relative to file folder
                for (Path folder : databaseContext.getFileDirectoriesAsPaths(fileDirectoryPreferences)) {
                    Path file = folder.resolve(linkedFile.getLink());
                    if (Files.exists(file)) {
                        path = file;
                        break;
                    }
                }
            }
            if (path != null) {
                JabRefDesktop.openFolderAndSelectFile(path);
            } else {
                dialogService.showErrorDialogAndWait(Localization.lang("File not found"));
            }
        } catch (IOException ex) {
            LOGGER.debug("Cannot open folder", ex);
        }
    }

    public void rename() {
        if (linkedFile.isOnlineLink()) {
            // Cannot rename remote links
            return;
        }
        Optional<Path> fileDir = databaseContext.getFirstExistingFileDir(fileDirectoryPreferences);
        if (!fileDir.isPresent()) {
            dialogService.showErrorDialogAndWait(
                    Localization.lang("Rename file"),
                    Localization.lang("File directory is not set or does not exist!"));
            return;
        }

        Optional<Path> file = linkedFile.findIn(databaseContext, fileDirectoryPreferences);
        if ((file.isPresent()) && Files.exists(file.get())) {
            RenamePdfCleanup pdfCleanup = new RenamePdfCleanup(false,
                    databaseContext,
                    cleanupPreferences.getFileNamePattern(),
                    layoutFormatterPreferences,
                    fileDirectoryPreferences, linkedFile);

            String targetFileName = pdfCleanup.getTargetFileName(linkedFile, entry);

            boolean confirm = dialogService.showConfirmationDialogAndWait(
                    Localization.lang("Rename file"),
                    Localization.lang("Rename file to") + " " + targetFileName,
                    Localization.lang("Rename file"),
                    Localization.lang("Cancel"));

            if (confirm) {
                Optional<Path> fileConflictCheck = pdfCleanup.findExistingFile(linkedFile, entry);

                performRenameWithConflictCheck(file, pdfCleanup, targetFileName, fileConflictCheck);
            }
        } else {
            dialogService.showErrorDialogAndWait(
                    Localization.lang("File not found"),
                    Localization.lang("Could not find file '%0'.", linkedFile.getLink()));
        }
    }

    private void performRenameWithConflictCheck(Optional<Path> file, RenamePdfCleanup pdfCleanup, String targetFileName, Optional<Path> fileConflictCheck) {
        boolean confirm;
        if (!fileConflictCheck.isPresent()) {
            try {
                pdfCleanup.cleanupWithException(entry);
            } catch (IOException e) {
                dialogService.showErrorDialogAndWait(
                        Localization.lang("Rename failed"),
                        Localization.lang("JabRef cannot access the file because it is being used by another process."));
            }
        } else {
            confirm = dialogService.showConfirmationDialogAndWait(
                    Localization.lang("File exists"),
                    Localization.lang("'%0' exists. Overwrite file?", targetFileName),
                    Localization.lang("Overwrite"),
                    Localization.lang("Cancel"));
            if (confirm) {
                try {
                    FileUtil.renameFileWithException(fileConflictCheck.get(), file.get(), true);
                    pdfCleanup.cleanupWithException(entry);
                } catch (IOException e) {
                    dialogService.showErrorDialogAndWait(
                            Localization.lang("Rename failed"),
                            Localization.lang("JabRef cannot access the file because it is being used by another process."));
                }
            }
        }
    }

    public void moveToDefaultDirectory() {
        if (linkedFile.isOnlineLink()) {
            // Cannot move remote links
            return;
        }

        // Get target folder
        Optional<Path> fileDir = databaseContext.getFirstExistingFileDir(fileDirectoryPreferences);
        if (!fileDir.isPresent()) {
            dialogService.showErrorDialogAndWait(
                    Localization.lang("Move file"),
                    Localization.lang("File directory is not set or does not exist!"));
            return;
        }

        Optional<Path> file = linkedFile.findIn(databaseContext, fileDirectoryPreferences);
        if ((file.isPresent()) && Files.exists(file.get())) {
            // Linked file exists, so move it
            MoveFilesCleanup moveFiles = new MoveFilesCleanup(databaseContext,
                    cleanupPreferences.getFileDirPattern(),
                    fileDirectoryPreferences,
                    layoutFormatterPreferences, linkedFile);

            boolean confirm = dialogService.showConfirmationDialogAndWait(
                    Localization.lang("Move file"),
                    Localization.lang("Move file to file directory?") + " " + fileDir.get(),
                    Localization.lang("Move file"),
                    Localization.lang("Cancel"));
            if (confirm) {
                moveFiles.cleanup(entry);
            }
        } else {
            // File doesn't exist, so we can't move it.
            dialogService.showErrorDialogAndWait(
                    Localization.lang("File not found"),
                    Localization.lang("Could not find file '%0'.", linkedFile.getLink()));
        }
    }

    public boolean delete(FileDirectoryPreferences prefs) {
        Optional<Path> file = linkedFile.findIn(databaseContext, prefs);

        if (!file.isPresent()) {
            LOGGER.warn("Could not find file " + linkedFile.getLink());
            return true;
        }

        ButtonType removeFromEntry = new ButtonType(Localization.lang("Remove from entry"), ButtonData.YES);
        ButtonType deleteFromEntry = new ButtonType(Localization.lang("Delete from disk"));
        Optional<ButtonType> buttonType = dialogService.showCustomButtonDialogAndWait(AlertType.INFORMATION,
                Localization.lang("Delete '%0'", file.get().toString()),
                Localization.lang("Delete the selected file permanently from disk, or just remove the file from the entry? Pressing Delete will delete the file permanently from disk."),
                removeFromEntry, deleteFromEntry, ButtonType.CANCEL);

        if (buttonType.isPresent()) {
            if (buttonType.get().equals(removeFromEntry)) {
                return true;
            }

            if (buttonType.get().equals(deleteFromEntry)) {

                try {
                    Files.delete(file.get());
                    return true;
                } catch (IOException ex) {
                    dialogService.showErrorDialogAndWait(
                            Localization.lang("Cannot delete file"),
                            Localization.lang("File permission error"));
                    LOGGER.warn("File permission error while deleting: " + linkedFile, ex);
                }
            }
        }
        return false;
    }

    public void edit() {
        FileListEntryEditor editor = new FileListEntryEditor(linkedFile, false, true, databaseContext);
        SwingUtilities.invokeLater(() -> editor.setVisible(true, false));
    }

    public void writeXMPMetadata() {
        // Localization.lang("Writing XMP-metadata...")
        BackgroundTask<Void> writeTask = BackgroundTask.wrap(() -> {
            Optional<Path> file = linkedFile.findIn(databaseContext, fileDirectoryPreferences);
            if (!file.isPresent()) {
                // TODO: Print error message
                // Localization.lang("PDF does not exist");
            } else {
                try {
                    XmpUtilWriter.writeXmp(file.get(), entry, databaseContext.getDatabase(), xmpPreferences);
                } catch (IOException | TransformerException ex) {
                    // TODO: Print error message
                    // Localization.lang("Error while writing") + " '" + file.toString() + "': " + ex;
                }
            }
            return null;
        });

        // Localization.lang("Finished writing XMP-metadata.")

        // TODO: Show progress
        taskExecutor.execute(writeTask);
    }

    public void download() {
        if (!linkedFile.isOnlineLink()) {
            throw new UnsupportedOperationException("In order to download the file it has to be an online link");
        }

        try {
            URLDownload urlDownload = new URLDownload(linkedFile.getLink());
            Optional<ExternalFileType> suggestedType = inferFileType(urlDownload);
            String suggestedTypeName = suggestedType.map(ExternalFileType::getName).orElse("");
            linkedFile.setFileType(suggestedTypeName);

            Optional<Path> targetDirectory = databaseContext.getFirstExistingFileDir(fileDirectoryPreferences);
            if (!targetDirectory.isPresent()) {
                dialogService.showErrorDialogAndWait(
                        Localization.lang("Download file"),
                        Localization.lang("File directory is not set or does not exist!"));
                return;
            }
            String suffix = suggestedType.map(ExternalFileType::getExtension).orElse("");
            String suggestedName = getSuggestedFileName(suffix);
            Path destination = targetDirectory.get().resolve(suggestedName);

            BackgroundTask<Void> downloadTask = new FileDownloadTask(urlDownload.getSource(), destination)
                    .onSuccess(event -> {
                        LinkedFile newLinkedFile = LinkedFilesEditorViewModel.fromFile(destination, databaseContext.getFileDirectoriesAsPaths(fileDirectoryPreferences));
                        linkedFile.setLink(newLinkedFile.getLink());
                        linkedFile.setFileType(newLinkedFile.getFileType());
                    })
                    .onFailure(ex -> dialogService.showErrorDialogAndWait("Download failed", ex));

            downloadProgress.bind(downloadTask.workDonePercentageProperty());
            taskExecutor.execute(downloadTask);
        } catch (MalformedURLException exception) {
            dialogService.showErrorDialogAndWait(
                    Localization.lang("Invalid URL"),
                    exception);
        }
    }

    private Optional<ExternalFileType> inferFileType(URLDownload urlDownload) {
        Optional<ExternalFileType> suggestedType = inferFileTypeFromMimeType(urlDownload);

        // If we did not find a file type from the MIME type, try based on extension:
        if (!suggestedType.isPresent()) {
            suggestedType = inferFileTypeFromURL(urlDownload.getSource().toExternalForm());
        }
        return suggestedType;
    }

    private Optional<ExternalFileType> inferFileTypeFromMimeType(URLDownload urlDownload) {
        try {
            // TODO: what if this takes long time?
            String mimeType = urlDownload.getMimeType(); // Read MIME type
            if (mimeType != null) {
                LOGGER.debug("MIME Type suggested: " + mimeType);
                return ExternalFileTypes.getInstance().getExternalFileTypeByMimeType(mimeType);
            } else {
                return Optional.empty();
            }
        } catch (IOException ex) {
            LOGGER.debug("Error while inferring MIME type for URL " + urlDownload.getSource(), ex);
            return Optional.empty();
        }
    }

    private Optional<ExternalFileType> inferFileTypeFromURL(String url) {
        String extension = DownloadExternalFile.getSuffix(url);
        if (extension != null) {
            return ExternalFileTypes.getInstance().getExternalFileTypeByExt(extension);
        } else {
            return Optional.empty();
        }
    }

    private String getSuggestedFileName(String suffix) {
        String plannedName = FileUtil.createFileNameFromPattern(databaseContext.getDatabase(), entry, fileNamePattern);

        if (!suffix.isEmpty()) {
            plannedName += "." + suffix;
        }
        return plannedName;
    }

    public LinkedFile getFile() {
        return linkedFile;
    }
}<|MERGE_RESOLUTION|>--- conflicted
+++ resolved
@@ -49,11 +49,7 @@
 import org.jabref.model.entry.BibEntry;
 import org.jabref.model.entry.LinkedFile;
 import org.jabref.model.metadata.FileDirectoryPreferences;
-<<<<<<< HEAD
-import org.jabref.model.strings.StringUtil;
-=======
 import org.jabref.preferences.JabRefPreferences;
->>>>>>> 2cdf085c
 
 import org.slf4j.Logger;
 import org.slf4j.LoggerFactory;
@@ -79,9 +75,6 @@
     private final XmpPreferences xmpPreferences;
     private final String fileNamePattern;
 
-<<<<<<< HEAD
-    public LinkedFileViewModel(LinkedFile linkedFile, BibEntry entry, BibDatabaseContext databaseContext, DialogService dialogService, TaskExecutor taskExecutor) {
-=======
     /**
      * @deprecated use {@link #LinkedFileViewModel(LinkedFile, BibEntry, BibDatabaseContext, TaskExecutor, DialogService, JabRefPreferences, JournalAbbreviationLoader)} instead
      */
@@ -92,7 +85,6 @@
 
     public LinkedFileViewModel(LinkedFile linkedFile, BibEntry entry, BibDatabaseContext databaseContext,
                                TaskExecutor taskExecutor, DialogService dialogService, JabRefPreferences preferences, JournalAbbreviationLoader abbreviationLoader) {
->>>>>>> 2cdf085c
         this.linkedFile = linkedFile;
         this.databaseContext = databaseContext;
         this.entry = entry;

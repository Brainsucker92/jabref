package org.jabref.gui.collab;

import java.util.List;

import javafx.collections.FXCollections;
import javafx.scene.control.ButtonBar;
import javafx.scene.control.ButtonType;
import javafx.scene.control.CheckBox;
import javafx.scene.control.Label;
import javafx.scene.control.ListView;
import javafx.scene.control.ScrollPane;
import javafx.scene.control.SplitPane;
import javafx.scene.layout.BorderPane;

<<<<<<< HEAD
import javax.swing.BorderFactory;
import javax.swing.JButton;
import javax.swing.JCheckBox;
import javax.swing.JComponent;
import javax.swing.JLabel;
import javax.swing.JPanel;
import javax.swing.JScrollPane;
import javax.swing.JSplitPane;
import javax.swing.JTree;
import javax.swing.event.TreeSelectionEvent;
import javax.swing.event.TreeSelectionListener;
import javax.swing.tree.DefaultMutableTreeNode;
import javax.swing.tree.TreeNode;

import org.jabref.gui.BasePanel;
import org.jabref.gui.JabRefDialog;
=======
>>>>>>> 7a190c94
import org.jabref.gui.undo.NamedCompound;
import org.jabref.gui.util.BaseDialog;
import org.jabref.logic.l10n.Localization;
import org.jabref.model.database.BibDatabaseContext;

import org.fxmisc.easybind.EasyBind;

class ChangeDisplayDialog extends BaseDialog<Boolean> {

    private final ListView<DatabaseChangeViewModel> tree;
    private final BorderPane infoPanel = new BorderPane();
    private final CheckBox cb = new CheckBox(Localization.lang("Accept change"));

    public ChangeDisplayDialog(BibDatabaseContext database, List<DatabaseChangeViewModel> changes) {
        this.setTitle(Localization.lang("External changes"));
        this.getDialogPane().setPrefSize(800, 600);

        tree = new ListView<>(FXCollections.observableArrayList(changes));
        tree.setPrefWidth(190);
        EasyBind.subscribe(tree.getSelectionModel().selectedItemProperty(), this::selectedChangeChanged);

        SplitPane pane = new SplitPane();
        pane.setDividerPositions(0.25);
        pane.getItems().addAll(new ScrollPane(tree), infoPanel);
        getDialogPane().setContent(pane);

        infoPanel.setBottom(cb);
        Label rootInfo = new Label(Localization.lang("Select the tree nodes to view and accept or reject changes") + '.');
        infoPanel.setCenter(rootInfo);

        getDialogPane().getButtonTypes().setAll(
                new ButtonType(Localization.lang("Accept changes"), ButtonBar.ButtonData.APPLY),
                ButtonType.CANCEL
        );

        setResultConverter(button -> {
            if (button == ButtonType.CANCEL) {
                return false;
            } else {
                // Perform all accepted changes
                NamedCompound ce = new NamedCompound(Localization.lang("Merged external changes"));
                for (DatabaseChangeViewModel change : changes) {
                    if (change.isAccepted()) {
                        change.makeChange(database, ce);
                    }
                }
                ce.end();
                //TODO: panel.getUndoManager().addEdit(ce);

                return true;
            }
        });

<<<<<<< HEAD
        cancel.addActionListener(e -> dispose());

        ok.addActionListener(e -> {

            // Perform all accepted changes:
            // Store all edits in an Undoable object:
            NamedCompound ce = new NamedCompound(Localization.lang("Merged external changes"));
            // TODO: Java 9: Generics are stricter?
            Enumeration<TreeNode> enumer = root.children();
            boolean anyDisabled = false;
            for (TreeNode c : Collections.list(enumer)) {
                ChangeViewModel model = (ChangeViewModel) c;
                boolean allAccepted = false;
                if (model.isAcceptable() && model.isAccepted()) {
                    allAccepted = model.makeChange(panel, localSecondary, ce);
                }

                if (!allAccepted) {
                    anyDisabled = true;
                }
            }
            ce.end();
            panel.getUndoManager().addEdit(ce);
            if (anyDisabled) {
                panel.markBaseChanged();
=======
        EasyBind.subscribe(cb.selectedProperty(), selected -> {
            if (selected != null && tree.getSelectionModel().getSelectedItem() != null) {
                tree.getSelectionModel().getSelectedItem().setAccepted(selected);
>>>>>>> 7a190c94
            }
        });
    }

    private void selectedChangeChanged(DatabaseChangeViewModel currentChange) {
        if (currentChange != null) {
            infoPanel.setCenter(currentChange.description());
            cb.setSelected(currentChange.isAccepted());
        }
    }
}<|MERGE_RESOLUTION|>--- conflicted
+++ resolved
@@ -12,25 +12,6 @@
 import javafx.scene.control.SplitPane;
 import javafx.scene.layout.BorderPane;
 
-<<<<<<< HEAD
-import javax.swing.BorderFactory;
-import javax.swing.JButton;
-import javax.swing.JCheckBox;
-import javax.swing.JComponent;
-import javax.swing.JLabel;
-import javax.swing.JPanel;
-import javax.swing.JScrollPane;
-import javax.swing.JSplitPane;
-import javax.swing.JTree;
-import javax.swing.event.TreeSelectionEvent;
-import javax.swing.event.TreeSelectionListener;
-import javax.swing.tree.DefaultMutableTreeNode;
-import javax.swing.tree.TreeNode;
-
-import org.jabref.gui.BasePanel;
-import org.jabref.gui.JabRefDialog;
-=======
->>>>>>> 7a190c94
 import org.jabref.gui.undo.NamedCompound;
 import org.jabref.gui.util.BaseDialog;
 import org.jabref.logic.l10n.Localization;
@@ -84,37 +65,9 @@
             }
         });
 
-<<<<<<< HEAD
-        cancel.addActionListener(e -> dispose());
-
-        ok.addActionListener(e -> {
-
-            // Perform all accepted changes:
-            // Store all edits in an Undoable object:
-            NamedCompound ce = new NamedCompound(Localization.lang("Merged external changes"));
-            // TODO: Java 9: Generics are stricter?
-            Enumeration<TreeNode> enumer = root.children();
-            boolean anyDisabled = false;
-            for (TreeNode c : Collections.list(enumer)) {
-                ChangeViewModel model = (ChangeViewModel) c;
-                boolean allAccepted = false;
-                if (model.isAcceptable() && model.isAccepted()) {
-                    allAccepted = model.makeChange(panel, localSecondary, ce);
-                }
-
-                if (!allAccepted) {
-                    anyDisabled = true;
-                }
-            }
-            ce.end();
-            panel.getUndoManager().addEdit(ce);
-            if (anyDisabled) {
-                panel.markBaseChanged();
-=======
         EasyBind.subscribe(cb.selectedProperty(), selected -> {
             if (selected != null && tree.getSelectionModel().getSelectedItem() != null) {
                 tree.getSelectionModel().getSelectedItem().setAccepted(selected);
->>>>>>> 7a190c94
             }
         });
     }

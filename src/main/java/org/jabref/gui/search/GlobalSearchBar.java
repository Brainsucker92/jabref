package org.jabref.gui.search;

<<<<<<< HEAD
import java.io.File;
import java.lang.reflect.Field;
=======
import java.awt.Dimension;
import java.awt.FlowLayout;
import java.awt.Font;
import java.awt.event.ActionEvent;
import java.awt.event.KeyAdapter;
import java.awt.event.KeyEvent;
import java.nio.file.Path;
import java.time.Duration;
>>>>>>> 1d9ce255
import java.util.List;
import java.util.Objects;
import java.util.Optional;
import java.util.stream.Collectors;

import javafx.animation.KeyFrame;
import javafx.animation.KeyValue;
import javafx.animation.Timeline;
import javafx.beans.binding.Bindings;
import javafx.css.PseudoClass;
import javafx.event.Event;
import javafx.geometry.Orientation;
import javafx.geometry.Pos;
import javafx.scene.Node;
import javafx.scene.control.Button;
import javafx.scene.control.ContentDisplay;
import javafx.scene.control.Label;
import javafx.scene.control.ListView;
import javafx.scene.control.Separator;
import javafx.scene.control.Skin;
import javafx.scene.control.TextField;
import javafx.scene.control.ToggleButton;
import javafx.scene.control.ToolBar;
import javafx.scene.control.Tooltip;
import javafx.scene.control.cell.TextFieldListCell;
import javafx.scene.input.KeyEvent;
import javafx.scene.input.MouseButton;
import javafx.scene.layout.BorderPane;
import javafx.scene.layout.HBox;
import javafx.scene.layout.Priority;
import javafx.scene.text.TextFlow;
import javafx.util.Duration;

import org.jabref.Globals;
import org.jabref.gui.BasePanel;
import org.jabref.gui.GUIGlobals;
import org.jabref.gui.JabRefFrame;
import org.jabref.gui.autocompleter.AppendPersonNamesStrategy;
import org.jabref.gui.autocompleter.AutoCompleteFirstNameMode;
import org.jabref.gui.autocompleter.AutoCompleteSuggestionProvider;
import org.jabref.gui.autocompleter.AutoCompletionTextInputBinding;
import org.jabref.gui.autocompleter.PersonNameStringConverter;
import org.jabref.gui.icon.IconTheme;
import org.jabref.gui.keyboard.KeyBinding;
import org.jabref.gui.keyboard.KeyBindingRepository;
import org.jabref.gui.maintable.MainTable;
import org.jabref.gui.util.DefaultTaskExecutor;
import org.jabref.logic.l10n.Localization;
import org.jabref.logic.search.SearchQuery;
import org.jabref.logic.search.SearchQueryHighlightObservable;
import org.jabref.model.entry.Author;
import org.jabref.model.entry.BibEntry;
import org.jabref.preferences.SearchPreferences;

<<<<<<< HEAD
import impl.org.controlsfx.skin.AutoCompletePopup;
import org.controlsfx.control.textfield.AutoCompletionBinding;
import org.fxmisc.easybind.EasyBind;
import org.slf4j.Logger;
import org.slf4j.LoggerFactory;

public class GlobalSearchBar extends HBox {
=======
import org.reactfx.util.FxTimer;
import org.reactfx.util.Timer;
import org.slf4j.Logger;
import org.slf4j.LoggerFactory;
>>>>>>> 1d9ce255

    private static final Logger LOGGER = LoggerFactory.getLogger(GlobalSearchBar.class);

    private static final Logger LOGGER = LoggerFactory.getLogger(GlobalSearchBar.class);

    private static final int SEARCH_DELAY = 400;
    private static final PseudoClass CLASS_NO_RESULTS = PseudoClass.getPseudoClass("emptyResult");
    private static final PseudoClass CLASS_RESULTS_FOUND = PseudoClass.getPseudoClass("emptyResult");

    private final JabRefFrame frame;

    private final TextField searchField = SearchTextField.create();
    private final ToggleButton caseSensitive;
    private final ToggleButton regularExp;
    private final ToggleButton globalSearch;
    private final Button searchModeButton = new Button();
    private final Label currentResults = new Label("");
    private final SearchQueryHighlightObservable searchQueryHighlightObservable = new SearchQueryHighlightObservable();
    private final Button openCurrentResultsInDialog = IconTheme.JabRefIcons.OPEN_IN_NEW_WINDOW.asButton();
    private SearchWorker searchWorker;
    private GlobalSearchWorker globalSearchWorker;

    private SearchResultFrame searchResultFrame;

    private SearchDisplayMode searchDisplayMode;

<<<<<<< HEAD
=======
    private final JLabel searchIcon = new JLabel(IconTheme.JabRefIcon.SEARCH.getIcon());

    /**
     * if this flag is set the searchbar won't be selected after the next search
     */
    private boolean dontSelectSearchBar;

>>>>>>> 1d9ce255
    public GlobalSearchBar(JabRefFrame frame) {
        super();
        this.frame = Objects.requireNonNull(frame);
        SearchPreferences searchPreferences = new SearchPreferences(Globals.prefs);
        searchDisplayMode = searchPreferences.getSearchMode();

        // fits the standard "found x entries"-message thus hinders the searchbar to jump around while searching if the frame width is too small
        currentResults.setPrefWidth(150);

        globalSearch = IconTheme.JabRefIcons.GLOBAL_SEARCH.asToggleButton();
        globalSearch.setSelected(searchPreferences.isGlobalSearch());
        globalSearch.setTooltip(new Tooltip(Localization.lang("Search in all open libraries")));

        //TODO: These have to be somehow converted
        /*
        String endSearch = "endSearch";
        searchField.getInputMap().put(Globals.getKeyPrefs().getKey(KeyBinding.CLEAR_SEARCH), endSearch);
        searchField.getActionMap().put(endSearch, new AbstractAction() {
            @Override
            public void actionPerformed(ActionEvent event) {
                if (autoCompleteSupport.isVisible()) {
                    autoCompleteSupport.setVisible(false);
                } else {
                    endSearch();
                }
            }
        });
        */

        /*
        String acceptSearch = "acceptSearch";
        searchField.getInputMap().put(Globals.getKeyPrefs().getKey(KeyBinding.ACCEPT), acceptSearch);
        searchField.getActionMap().put(acceptSearch, new AbstractAction() {
            @Override
            public void actionPerformed(ActionEvent e) {
                autoCompleteSupport.setVisible(false);
                BasePanel currentBasePanel = frame.getCurrentBasePanel();
                Globals.getFocusListener().setFocused(currentBasePanel.getMainTable());
                currentBasePanel.getMainTable().requestFocus();
            }
        });
        */

        KeyBindingRepository keyBindingRepository = Globals.getKeyPrefs();
        searchField.addEventFilter(KeyEvent.KEY_PRESSED, event -> {
            Optional<KeyBinding> keyBinding = keyBindingRepository.mapToKeyBinding(event);
            if (keyBinding.isPresent()) {
                if (keyBinding.get().equals(KeyBinding.GLOBAL_SEARCH)) {
                    globalSearch.setSelected(true);
                    searchPreferences.setGlobalSearch(globalSearch.isSelected());
                    updateOpenCurrentResultsTooltip(globalSearch.isSelected());
                    focus();
                    event.consume();
                } else if (keyBinding.get().equals(KeyBinding.CLOSE)) {
                    // Clear search and select first entry, if available
                    clearSearch();
                    frame.getCurrentBasePanel().getMainTable().getSelectionModel().selectFirst();
                    event.consume();
                }
            }
        });

        globalSearch.setOnAction(event -> {
            searchPreferences.setGlobalSearch(globalSearch.isSelected());
            updateOpenCurrentResultsTooltip(globalSearch.isSelected());
        });

        //openCurrentResultsInDialog.setDisabledIcon(IconTheme.JabRefIcons.OPEN_IN_NEW_WINDOW.disabled().getSmallIcon());
        openCurrentResultsInDialog.setOnAction(event -> {
            if (globalSearch.isSelected()) {
                performGlobalSearch();
            } else {
                openLocalFindingsInExternalPanel();
            }
        });
        openCurrentResultsInDialog.setDisable(true);
        updateOpenCurrentResultsTooltip(globalSearch.isSelected());

        regularExp = IconTheme.JabRefIcons.REG_EX.asToggleButton();
        regularExp.setSelected(searchPreferences.isRegularExpression());
        regularExp.setTooltip(new Tooltip(Localization.lang("regular expression")));
        regularExp.setOnAction(event -> {
            searchPreferences.setRegularExpression(regularExp.isSelected());
            performSearch();
        });

        caseSensitive = IconTheme.JabRefIcons.CASE_SENSITIVE.asToggleButton();
        caseSensitive.setSelected(searchPreferences.isCaseSensitive());
        caseSensitive.setTooltip(new Tooltip(Localization.lang("Case sensitive")));
        caseSensitive.setOnAction(event -> {
            searchPreferences.setCaseSensitive(caseSensitive.isSelected());
            performSearch();
        });

        updateSearchModeButtonText();
<<<<<<< HEAD
        searchModeButton.setOnAction(event -> toggleSearchModeAndSearch());

        int initialSize = 400;
        int expandedSize = 700;
        searchField.getStyleClass().add("search-field");
        searchField.setMinWidth(100);
        searchField.setMaxWidth(initialSize);
        HBox.setHgrow(searchField, Priority.ALWAYS);
        EasyBind.subscribe(searchField.textProperty(), searchText -> performSearch());
        EasyBind.subscribe(searchField.focusedProperty(), isFocused -> {
            if (isFocused) {
                KeyValue widthValue = new KeyValue(searchField.maxWidthProperty(), expandedSize);
                KeyFrame keyFrame = new KeyFrame(Duration.millis(600), widthValue);
                Timeline timeline = new Timeline(keyFrame);
                timeline.play();
            } else {
                KeyValue widthValue = new KeyValue(searchField.maxWidthProperty(), initialSize);
                KeyFrame keyFrame = new KeyFrame(Duration.millis(400), widthValue);
                Timeline timeline = new Timeline(keyFrame);
                timeline.play();
            }
=======
        searchModeButton.addActionListener(event -> toggleSearchModeAndSearch());

        //Add a delay of SEARCH_DELAY milliseconds before starting search
        Timer searchTask = FxTimer.create(Duration.ofMillis(SEARCH_DELAY), () -> {
            LOGGER.debug("Run search " + searchField.getText());
            performSearch();
        });
        searchField.textProperty().addListener((observable, oldValue, newValue) -> searchTask.restart());

        container = CustomJFXPanel.create();
        DefaultTaskExecutor.runInJavaFXThread(() -> {
            Scene scene = new Scene(searchField);
            scene.getStylesheets().add(AbstractView.class.getResource("Main.css").toExternalForm());
            container.setScene(scene);
            container.addKeyListener(new SearchKeyAdapter());
>>>>>>> 1d9ce255
        });

        this.getChildren().addAll(
                searchField,
                currentResults
        );

        this.setAlignment(Pos.CENTER_LEFT);
    }

    public void performGlobalSearch() {
        BasePanel currentBasePanel = frame.getCurrentBasePanel();
        if ((currentBasePanel == null) || validateSearchResultFrame(true)) {
            return;
        }

        if (globalSearchWorker != null) {
            globalSearchWorker.cancel(true);
        }

        if (searchField.getText().isEmpty()) {
            focus();
            return;
        }

        globalSearchWorker = new GlobalSearchWorker(currentBasePanel.frame(), getSearchQuery());
        globalSearchWorker.execute();
    }

    private void openLocalFindingsInExternalPanel() {
        BasePanel currentBasePanel = frame.getCurrentBasePanel();
        if ((currentBasePanel == null) || validateSearchResultFrame(false)) {
            return;
        }

        if (searchField.getText().isEmpty()) {
            focus();
            return;
        }

        SearchResultFrame searchDialog = new SearchResultFrame(currentBasePanel.frame(),
                Localization.lang("Search results in library %0 for %1", currentBasePanel.getBibDatabaseContext()
                        .getDatabasePath()
                        .map(Path::getFileName)
                        .map(Path::toString)
                        .orElse(GUIGlobals.UNTITLED_TITLE),
                        this.getSearchQuery().localize()),
                getSearchQuery(), false);
        List<BibEntry> entries = currentBasePanel.getDatabase()
                .getEntries()
                .stream()
                .filter(BibEntry::isSearchHit)
                .collect(Collectors.toList());
        searchDialog.addEntries(entries, currentBasePanel);
        searchDialog.selectFirstEntry();
        searchDialog.setVisible(true);
    }

    private boolean validateSearchResultFrame(boolean globalSearch) {
        if (searchResultFrame != null) {
            if ((searchResultFrame.isGlobalSearch() == globalSearch) && isStillValidQuery(searchResultFrame.getSearchQuery())) {
                searchResultFrame.focus();
                return true;
            } else {
                searchResultFrame.dispose();
                return false;
            }
        }

        return false;
    }

    private void toggleSearchModeAndSearch() {
        int nextSearchMode = (searchDisplayMode.ordinal() + 1) % SearchDisplayMode.values().length;
        searchDisplayMode = SearchDisplayMode.values()[nextSearchMode];
        new SearchPreferences(Globals.prefs).setSearchMode(searchDisplayMode);
        updateSearchModeButtonText();
        performSearch();
    }

    private void updateSearchModeButtonText() {
        searchModeButton.setText(searchDisplayMode.getDisplayName());
        searchModeButton.setTooltip(new Tooltip(searchDisplayMode.getToolTipText()));
    }

    public void endSearch() {
        BasePanel currentBasePanel = frame.getCurrentBasePanel();
        if (currentBasePanel != null) {
            clearSearch();
            MainTable mainTable = frame.getCurrentBasePanel().getMainTable();
            //Globals.getFocusListener().setFocused(mainTable);
            mainTable.requestFocus();
            //SwingUtilities.invokeLater(() -> mainTable.ensureVisible(mainTable.getSelectedRow()));
        }
    }

    /**
     * Focuses the search field if it is not focused.
     */
    public void focus() {
        if (!searchField.isFocused()) {
            searchField.requestFocus();
        }
        searchField.selectAll();
    }

    private void clearSearch() {
        currentResults.setText("");
        searchField.setText("");
        searchQueryHighlightObservable.reset();
        openCurrentResultsInDialog.setDisable(true);

        Globals.stateManager.clearSearchQuery();
    }

    public void performSearch() {
        BasePanel currentBasePanel = frame.getCurrentBasePanel();
        if (currentBasePanel == null) {
            return;
        }

        if (searchWorker != null) {
            searchWorker.cancel(true);
        }

        // An empty search field should cause the search to be cleared
        if (searchField.getText().isEmpty()) {
<<<<<<< HEAD
            clearSearch();
=======
            clearSearch(currentBasePanel);
            // also make sure the search icon has the standard color
            searchIcon.setIcon(IconTheme.JabRefIcon.SEARCH.getIcon());
>>>>>>> 1d9ce255
            return;
        }

        SearchQuery searchQuery = getSearchQuery();
        if (!searchQuery.isValid()) {
            informUserAboutInvalidSearchQuery();
            return;
        }

        Globals.stateManager.setSearchQuery(searchQuery);

        // TODO: Remove search worker as this is doing the work twice now
        searchWorker = new SearchWorker(currentBasePanel, searchQuery, searchDisplayMode);
        searchWorker.execute();
    }

    private void informUserAboutInvalidSearchQuery() {
        searchField.pseudoClassStateChanged(CLASS_NO_RESULTS, true);

        searchQueryHighlightObservable.reset();

        Globals.stateManager.clearSearchQuery();

        String illegalSearch = Localization.lang("Search failed: illegal search expression");
        currentResults.setText(illegalSearch);
        openCurrentResultsInDialog.setDisable(true);
    }

    public void setAutoCompleter(AutoCompleteSuggestionProvider<Author> searchCompleter) {
        if (Globals.prefs.getAutoCompletePreferences().shouldAutoComplete()) {
            AutoCompletionTextInputBinding<Author> autoComplete = AutoCompletionTextInputBinding.autoComplete(searchField,
                    searchCompleter,
                    new PersonNameStringConverter(false, false, AutoCompleteFirstNameMode.BOTH),
                    new AppendPersonNamesStrategy());
            AutoCompletePopup<Author> popup = getPopup(autoComplete);
            popup.setSkin(new SearchPopupSkin<>(popup));
        }
    }

    /**
     * The popup has private access in {@link AutoCompletionBinding}, so we use reflection to access it.
     */
    private <T> AutoCompletePopup<T> getPopup(AutoCompletionBinding<T> autoCompletionBinding) {
        try {
            Field privatePopup = AutoCompletionBinding.class.getDeclaredField("autoCompletionPopup");
            privatePopup.setAccessible(true);
            return (AutoCompletePopup<T>) privatePopup.get(autoCompletionBinding);
        } catch (IllegalAccessException | NoSuchFieldException e) {
            LOGGER.error("Could not get access to auto completion popup", e);
            return new AutoCompletePopup<>();
        }
    }

    public SearchQueryHighlightObservable getSearchQueryHighlightObservable() {
        return searchQueryHighlightObservable;
    }

    public boolean isStillValidQuery(SearchQuery query) {
        return query.getQuery().equals(this.searchField.getText())
                && (query.isRegularExpression() == regularExp.isSelected())
                && (query.isCaseSensitive() == caseSensitive.isSelected());
    }

    private SearchQuery getSearchQuery() {
        SearchQuery searchQuery = new SearchQuery(this.searchField.getText(), this.caseSensitive.isSelected(), this.regularExp.isSelected());
        this.frame.getCurrentBasePanel().setCurrentSearchQuery(searchQuery);
        return searchQuery;
    }

    public void updateResults(int matched, TextFlow description, boolean grammarBasedSearch) {
        if (matched == 0) {
            currentResults.setText(Localization.lang("No results found."));
            searchField.pseudoClassStateChanged(CLASS_NO_RESULTS, true);
        } else {
            currentResults.setText(Localization.lang("Found %0 results.", String.valueOf(matched)));
            searchField.pseudoClassStateChanged(CLASS_RESULTS_FOUND, true);
        }
        if (grammarBasedSearch) {
            // TODO: switch Icon color
            // searchIcon.setIcon(IconTheme.JabRefIcon.ADVANCED_SEARCH.getIcon());
        } else {
            // TODO: switch Icon color
            //searchIcon.setIcon(IconTheme.JabRefIcon.SEARCH.getIcon());
        }
        Tooltip tooltip = new Tooltip();
        tooltip.setContentDisplay(ContentDisplay.GRAPHIC_ONLY);
        tooltip.setGraphic(description);
        tooltip.setMaxHeight(10);
        searchField.setTooltip(tooltip);
        openCurrentResultsInDialog.setDisable(false);
    }

    public void setSearchResultFrame(SearchResultFrame searchResultFrame) {
        this.searchResultFrame = searchResultFrame;
    }

    public void setSearchTerm(String searchTerm) {
        if (searchTerm.equals(searchField.getText())) {
            return;
        }

        DefaultTaskExecutor.runInJavaFXThread(() -> searchField.setText(searchTerm));
    }

    private void updateOpenCurrentResultsTooltip(boolean globalSearchEnabled) {
        if (globalSearchEnabled) {
            openCurrentResultsInDialog.setTooltip(new Tooltip(Localization.lang("Show global search results in a window")));
        } else {
            openCurrentResultsInDialog.setTooltip(new Tooltip(Localization.lang("Show search results in a window")));
        }
    }

    private class SearchPopupSkin<T> implements Skin<AutoCompletePopup<T>> {
        private final AutoCompletePopup<T> control;
        private final ListView<T> suggestionList;
        private final BorderPane container;

        public SearchPopupSkin(AutoCompletePopup<T> control) {
            this.control = control;
            this.suggestionList = new ListView<>(control.getSuggestions());
            this.suggestionList.getStyleClass().add("auto-complete-popup");
            this.suggestionList.getStylesheets().add(AutoCompletionBinding.class.getResource("autocompletion.css").toExternalForm());
            this.suggestionList.prefHeightProperty().bind(Bindings.min(control.visibleRowCountProperty(), Bindings.size(this.suggestionList.getItems())).multiply(24).add(18));
            this.suggestionList.setCellFactory(TextFieldListCell.forListView(control.getConverter()));
            this.suggestionList.prefWidthProperty().bind(control.prefWidthProperty());
            this.suggestionList.maxWidthProperty().bind(control.maxWidthProperty());
            this.suggestionList.minWidthProperty().bind(control.minWidthProperty());

            ToolBar toolBar = new ToolBar(
                    openCurrentResultsInDialog,
                    new Separator(Orientation.VERTICAL),
                    globalSearch,
                    regularExp,
                    caseSensitive,
                    searchModeButton
            );

            this.container = new BorderPane();
            this.container.setCenter(suggestionList);
            this.container.setBottom(toolBar);

            this.registerEventListener();
        }

        private void registerEventListener() {
            this.suggestionList.setOnMouseClicked((me) -> {
                if (me.getButton() == MouseButton.PRIMARY) {
                    this.onSuggestionChosen(this.suggestionList.getSelectionModel().getSelectedItem());
                }
            });
            this.suggestionList.setOnKeyPressed((ke) -> {
                switch (ke.getCode()) {
                    case TAB:
                    case ENTER:
                        this.onSuggestionChosen(this.suggestionList.getSelectionModel().getSelectedItem());
                        break;
                    case ESCAPE:
                        if (this.control.isHideOnEscape()) {
                            this.control.hide();
                        }
                }
            });
        }

        private void onSuggestionChosen(T suggestion) {
            if (suggestion != null) {
                Event.fireEvent(this.control, new AutoCompletePopup.SuggestionEvent<>(suggestion));
            }
        }

        @Override
        public Node getNode() {
            return this.container;
        }

        @Override
        public AutoCompletePopup<T> getSkinnable() {
            return this.control;
        }

        @Override
        public void dispose() {
        }
    }
}<|MERGE_RESOLUTION|>--- conflicted
+++ resolved
@@ -1,18 +1,7 @@
 package org.jabref.gui.search;
 
-<<<<<<< HEAD
 import java.io.File;
 import java.lang.reflect.Field;
-=======
-import java.awt.Dimension;
-import java.awt.FlowLayout;
-import java.awt.Font;
-import java.awt.event.ActionEvent;
-import java.awt.event.KeyAdapter;
-import java.awt.event.KeyEvent;
-import java.nio.file.Path;
-import java.time.Duration;
->>>>>>> 1d9ce255
 import java.util.List;
 import java.util.Objects;
 import java.util.Optional;
@@ -67,20 +56,10 @@
 import org.jabref.model.entry.BibEntry;
 import org.jabref.preferences.SearchPreferences;
 
-<<<<<<< HEAD
-import impl.org.controlsfx.skin.AutoCompletePopup;
-import org.controlsfx.control.textfield.AutoCompletionBinding;
-import org.fxmisc.easybind.EasyBind;
-import org.slf4j.Logger;
-import org.slf4j.LoggerFactory;
-
-public class GlobalSearchBar extends HBox {
-=======
 import org.reactfx.util.FxTimer;
 import org.reactfx.util.Timer;
 import org.slf4j.Logger;
 import org.slf4j.LoggerFactory;
->>>>>>> 1d9ce255
 
     private static final Logger LOGGER = LoggerFactory.getLogger(GlobalSearchBar.class);
 
@@ -107,8 +86,6 @@
 
     private SearchDisplayMode searchDisplayMode;
 
-<<<<<<< HEAD
-=======
     private final JLabel searchIcon = new JLabel(IconTheme.JabRefIcon.SEARCH.getIcon());
 
     /**
@@ -116,7 +93,6 @@
      */
     private boolean dontSelectSearchBar;
 
->>>>>>> 1d9ce255
     public GlobalSearchBar(JabRefFrame frame) {
         super();
         this.frame = Objects.requireNonNull(frame);
@@ -212,7 +188,6 @@
         });
 
         updateSearchModeButtonText();
-<<<<<<< HEAD
         searchModeButton.setOnAction(event -> toggleSearchModeAndSearch());
 
         int initialSize = 400;
@@ -234,23 +209,6 @@
                 Timeline timeline = new Timeline(keyFrame);
                 timeline.play();
             }
-=======
-        searchModeButton.addActionListener(event -> toggleSearchModeAndSearch());
-
-        //Add a delay of SEARCH_DELAY milliseconds before starting search
-        Timer searchTask = FxTimer.create(Duration.ofMillis(SEARCH_DELAY), () -> {
-            LOGGER.debug("Run search " + searchField.getText());
-            performSearch();
-        });
-        searchField.textProperty().addListener((observable, oldValue, newValue) -> searchTask.restart());
-
-        container = CustomJFXPanel.create();
-        DefaultTaskExecutor.runInJavaFXThread(() -> {
-            Scene scene = new Scene(searchField);
-            scene.getStylesheets().add(AbstractView.class.getResource("Main.css").toExternalForm());
-            container.setScene(scene);
-            container.addKeyListener(new SearchKeyAdapter());
->>>>>>> 1d9ce255
         });
 
         this.getChildren().addAll(
@@ -376,15 +334,9 @@
             searchWorker.cancel(true);
         }
 
-        // An empty search field should cause the search to be cleared
+        // An empty search field should cause the search to be cleared.
         if (searchField.getText().isEmpty()) {
-<<<<<<< HEAD
             clearSearch();
-=======
-            clearSearch(currentBasePanel);
-            // also make sure the search icon has the standard color
-            searchIcon.setIcon(IconTheme.JabRefIcon.SEARCH.getIcon());
->>>>>>> 1d9ce255
             return;
         }
 

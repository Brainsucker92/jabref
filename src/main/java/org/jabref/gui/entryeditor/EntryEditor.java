package org.jabref.gui.entryeditor;

import java.util.ArrayList;
import java.util.LinkedList;
import java.util.List;
import java.util.Map;
import java.util.Objects;
import java.util.Optional;
import java.util.stream.Collectors;

import javafx.fxml.FXML;
import javafx.geometry.Side;
import javafx.scene.control.Button;
import javafx.scene.control.ContextMenu;
import javafx.scene.control.Label;
import javafx.scene.control.MenuItem;
import javafx.scene.control.Tab;
import javafx.scene.control.TabPane;
import javafx.scene.input.KeyEvent;
import javafx.scene.layout.BorderPane;

import org.jabref.gui.BasePanel;
import org.jabref.gui.DialogService;
import org.jabref.gui.GUIGlobals;
import org.jabref.gui.entryeditor.fileannotationtab.FileAnnotationTab;
import org.jabref.gui.help.HelpAction;
import org.jabref.gui.keyboard.KeyBinding;
import org.jabref.gui.menus.ChangeEntryTypeMenu;
import org.jabref.gui.mergeentries.EntryFetchAndMergeWorker;
import org.jabref.gui.undo.CountingUndoManager;
<<<<<<< HEAD
=======
import org.jabref.gui.undo.UndoableKeyChange;
import org.jabref.gui.util.ControlHelper;
>>>>>>> 0c087f32
import org.jabref.gui.util.DefaultTaskExecutor;
import org.jabref.logic.TypedBibEntry;
import org.jabref.logic.bibtexkeypattern.BibtexKeyGenerator;
import org.jabref.logic.help.HelpFile;
import org.jabref.logic.importer.EntryBasedFetcher;
import org.jabref.logic.importer.WebFetchers;
import org.jabref.logic.search.SearchQueryHighlightListener;
import org.jabref.model.database.BibDatabaseContext;
import org.jabref.model.entry.BibEntry;
import org.jabref.model.util.FileUpdateMonitor;

import com.airhacks.afterburner.views.ViewLoader;
import org.fxmisc.easybind.EasyBind;
import org.fxmisc.easybind.Subscription;

/**
 * GUI component that allows editing of the fields of a BibEntry (i.e. the
 * one that shows up, when you double click on an entry in the table)
 * <p>
 * It hosts the tabs (required, general, optional) and the buttons to the left.
 * <p>
 * EntryEditor also registers itself to the event bus, receiving
 * events whenever a field of the entry changes, enabling the text fields to
 * update themselves if the change is made from somewhere else.
 */
public class EntryEditor extends BorderPane {

    private final BibDatabaseContext bibDatabaseContext;
    private final CountingUndoManager undoManager;
    private final BasePanel panel;
    private final List<SearchQueryHighlightListener> searchListeners = new ArrayList<>();
    private Subscription typeSubscription;
    private final List<EntryEditorTab> tabs;
    private final FileUpdateMonitor fileMonitor;
    /**
     * A reference to the entry this editor works on.
     */
    private BibEntry entry;
    private SourceTab sourceTab;

    @FXML private TabPane tabbed;
    @FXML private Button typeChangeButton;
    @FXML private Button fetcherButton;
    @FXML private Label typeLabel;
    private final EntryEditorPreferences preferences;
    private final DialogService dialogService;

    public EntryEditor(BasePanel panel, EntryEditorPreferences preferences, FileUpdateMonitor fileMonitor, DialogService dialogService) {
        this.panel = panel;
        this.bibDatabaseContext = panel.getBibDatabaseContext();
        this.undoManager = panel.getUndoManager();
        this.preferences = Objects.requireNonNull(preferences);
        this.fileMonitor = fileMonitor;
        this.dialogService = dialogService;

        ViewLoader.view(this)
                  .root(this)
                  .load();

        //getStylesheets().add(EntryEditor.class.getResource("EntryEditor.css").toExternalForm());
        if (GUIGlobals.currentFont != null) {
            setStyle(
                    "text-area-background: " + convertToHex(GUIGlobals.validFieldBackgroundColor) + ";"
                            + "text-area-foreground: " + convertToHex(GUIGlobals.editorTextColor) + ";"
                            + "text-area-highlight: " + convertToHex(GUIGlobals.activeBackgroundColor) + ";");
        }

        EasyBind.subscribe(tabbed.getSelectionModel().selectedItemProperty(), tab -> {
            EntryEditorTab activeTab = (EntryEditorTab) tab;
            if (activeTab != null) {
                activeTab.notifyAboutFocus(entry);
            }
        });

        setupKeyBindings();

        tabs = createTabs();
    }

    /**
     * Set-up key bindings specific for the entry editor.
     */
    private void setupKeyBindings() {
        this.addEventHandler(KeyEvent.KEY_PRESSED, event -> {
            Optional<KeyBinding> keyBinding = preferences.getKeyBindings().mapToKeyBinding(event);
            if (keyBinding.isPresent()) {
                switch (keyBinding.get()) {
                    case ENTRY_EDITOR_NEXT_PANEL:
                    case ENTRY_EDITOR_NEXT_PANEL_2:
                        tabbed.getSelectionModel().selectNext();
                        event.consume();
                        break;
                    case ENTRY_EDITOR_PREVIOUS_PANEL:
                    case ENTRY_EDITOR_PREVIOUS_PANEL_2:
                        tabbed.getSelectionModel().selectPrevious();
                        event.consume();
                        break;
                    case HELP:
                        HelpAction.openHelpPage(HelpFile.ENTRY_EDITOR);
                        event.consume();
                        break;
                    case CLOSE:
                        close();
                        event.consume();
                        break;
                    default:
                        // Pass other keys to parent
                }
            }
        });
    }

    @FXML
    public void close() {
        panel.entryEditorClosing(EntryEditor.this);
    }

    @FXML
    public void generateKey() {
        new BibtexKeyGenerator(bibDatabaseContext, Globals.prefs.getBibtexKeyPatternPreferences())
                .generateAndSetKey(entry)
                .ifPresent(change -> undoManager.addEdit(new UndoableKeyChange(change)));
    }

    @FXML
    private void deleteEntry() {
        panel.delete(entry);
    }

    @FXML
    private void navigateToPreviousEntry() {
        panel.selectPreviousEntry();
    }

    @FXML
    private void navigateToNextEntry() {
        panel.selectNextEntry();
    }

    private List<EntryEditorTab> createTabs() {
        List<EntryEditorTab> tabs = new LinkedList<>();

        // Required fields
        tabs.add(new RequiredFieldsTab(panel.getBibDatabaseContext(), panel.getSuggestionProviders(), undoManager, dialogService));

        // Optional fields
        tabs.add(new OptionalFieldsTab(panel.getBibDatabaseContext(), panel.getSuggestionProviders(), undoManager, dialogService));
        tabs.add(new OptionalFields2Tab(panel.getBibDatabaseContext(), panel.getSuggestionProviders(), undoManager, dialogService));
        tabs.add(new DeprecatedFieldsTab(panel.getBibDatabaseContext(), panel.getSuggestionProviders(), undoManager, dialogService));

        // Other fields
        tabs.add(new OtherFieldsTab(panel.getBibDatabaseContext(), panel.getSuggestionProviders(), undoManager, preferences.getCustomTabFieldNames(), dialogService));

        // General fields from preferences
        for (Map.Entry<String, List<String>> tab : preferences.getEntryEditorTabList().entrySet()) {
            tabs.add(new UserDefinedFieldsTab(tab.getKey(), tab.getValue(), panel.getBibDatabaseContext(), panel.getSuggestionProviders(), undoManager, dialogService));
        }

        // Special tabs
        tabs.add(new MathSciNetTab());
        tabs.add(new FileAnnotationTab(panel.getAnnotationCache()));
        tabs.add(new RelatedArticlesTab(preferences));

        // Source tab
        sourceTab = new SourceTab(bibDatabaseContext, undoManager, preferences.getLatexFieldFormatterPreferences(), preferences.getImportFormatPreferences(), fileMonitor);
        tabs.add(sourceTab);
        return tabs;
    }

    private void recalculateVisibleTabs() {
        List<Tab> visibleTabs = tabs.stream().filter(tab -> tab.shouldShow(entry)).collect(Collectors.toList());

        // Start of ugly hack:
        // We need to find out, which tabs will be shown and which not and remove and re-add the appropriate tabs
        // to the editor. We don't want to simply remove all and re-add the complete list of visible tabs, because
        // the tabs give an ugly animation the looks like all tabs are shifting in from the right.
        // This hack is required since tabbed.getTabs().setAll(visibleTabs) changes the order of the tabs in the editor

        // First, remove tabs that we do not want to show
        List<EntryEditorTab> toBeRemoved = tabs.stream().filter(tab -> !tab.shouldShow(entry)).collect(Collectors.toList());
        tabbed.getTabs().removeAll(toBeRemoved);

        // Next add all the visible tabs (if not already present) at the right position
        for (int i = 0; i < visibleTabs.size(); i++) {
            Tab toBeAdded = visibleTabs.get(i);
            Tab shown = null;
            if (i < tabbed.getTabs().size()) {
                shown = tabbed.getTabs().get(i);
            }

            if (!toBeAdded.equals(shown)) {
                tabbed.getTabs().add(i, toBeAdded);
            }
        }
    }

    /**
     * @return the currently edited entry
     */
    public BibEntry getEntry() {
        return entry;
    }

    /**
     * Sets the entry to edit.
     */
    public void setEntry(BibEntry entry) {
        Objects.requireNonNull(entry);

        // remove subscription for old entry if existing
        if (typeSubscription != null) {
            typeSubscription.unsubscribe();
        }
        this.entry = entry;

        DefaultTaskExecutor.runInJavaFXThread(() -> {
            recalculateVisibleTabs();
            if (preferences.showSourceTabByDefault()) {
                tabbed.getSelectionModel().select(sourceTab);
            }

            // Notify current tab about new entry
            EntryEditorTab selectedTab = (EntryEditorTab) tabbed.getSelectionModel().getSelectedItem();
            selectedTab.notifyAboutFocus(entry);

            setupToolBar();
        });

        // subscribe to type changes for rebuilding the currently visible tab
        typeSubscription = EasyBind.subscribe(this.entry.typeProperty(), type -> {
            DefaultTaskExecutor.runInJavaFXThread(() -> {
                typeLabel.setText(new TypedBibEntry(entry, bibDatabaseContext.getMode()).getTypeForDisplay());
                recalculateVisibleTabs();
                EntryEditorTab selectedTab = (EntryEditorTab) tabbed.getSelectionModel().getSelectedItem();
                selectedTab.notifyAboutFocus(entry);
            });
        });
    }

    private void setupToolBar() {
        // Update type label
        TypedBibEntry typedEntry = new TypedBibEntry(entry, bibDatabaseContext.getMode());
        typeLabel.setText(typedEntry.getTypeForDisplay());

        // Add type change menu
        ContextMenu typeMenu = new ChangeEntryTypeMenu(preferences.getKeyBindings()).getChangeEntryTypePopupMenu(entry, bibDatabaseContext, undoManager);
        typeLabel.setOnMouseClicked(event -> typeMenu.show(typeLabel, Side.RIGHT, 0, 0));
        typeChangeButton.setOnMouseClicked(event -> typeMenu.show(typeChangeButton, Side.RIGHT, 0, 0));
        // Add menu for fetching bibliographic information
        ContextMenu fetcherMenu = new ContextMenu();
        for (EntryBasedFetcher fetcher : WebFetchers.getEntryBasedFetchers(preferences.getImportFormatPreferences())) {
            MenuItem fetcherMenuItem = new MenuItem(fetcher.getName());
            fetcherMenuItem.setOnAction(event -> new EntryFetchAndMergeWorker(panel, getEntry(), fetcher).execute());
            fetcherMenu.getItems().add(fetcherMenuItem);
        }
        fetcherButton.setOnMouseClicked(event -> fetcherMenu.show(fetcherButton, Side.RIGHT, 0, 0));
    }

    void addSearchListener(SearchQueryHighlightListener listener) {
        // TODO: Highlight search text in entry editors
        searchListeners.add(listener);
        panel.frame().getGlobalSearchBar().getSearchQueryHighlightObservable().addSearchListener(listener);
    }

    public void setFocusToField(String fieldName) {
        DefaultTaskExecutor.runInJavaFXThread(() -> {
            for (Tab tab : tabbed.getTabs()) {
                if ((tab instanceof FieldsEditorTab) && ((FieldsEditorTab) tab).getShownFields().contains(fieldName)) {
                    FieldsEditorTab fieldsEditorTab = (FieldsEditorTab) tab;
                    tabbed.getSelectionModel().select(tab);
                    fieldsEditorTab.requestFocus(fieldName);
                }
            }
        });
    }
<<<<<<< HEAD

    private String convertToHex(java.awt.Color color) {
        return String.format("#%02x%02x%02x", color.getRed(), color.getGreen(), color.getBlue());
    }

=======
>>>>>>> 0c087f32
}<|MERGE_RESOLUTION|>--- conflicted
+++ resolved
@@ -28,11 +28,8 @@
 import org.jabref.gui.menus.ChangeEntryTypeMenu;
 import org.jabref.gui.mergeentries.EntryFetchAndMergeWorker;
 import org.jabref.gui.undo.CountingUndoManager;
-<<<<<<< HEAD
-=======
 import org.jabref.gui.undo.UndoableKeyChange;
 import org.jabref.gui.util.ControlHelper;
->>>>>>> 0c087f32
 import org.jabref.gui.util.DefaultTaskExecutor;
 import org.jabref.logic.TypedBibEntry;
 import org.jabref.logic.bibtexkeypattern.BibtexKeyGenerator;
@@ -308,12 +305,4 @@
             }
         });
     }
-<<<<<<< HEAD
-
-    private String convertToHex(java.awt.Color color) {
-        return String.format("#%02x%02x%02x", color.getRed(), color.getGreen(), color.getBlue());
-    }
-
-=======
->>>>>>> 0c087f32
 }
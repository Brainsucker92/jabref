--- conflicted
+++ resolved
@@ -1,12 +1,8 @@
-<<<<<<< HEAD
 [master branch]
     - Find unlinked files tool doesn't always use PDF content importer any more,
       but the dialog opened when a file is dropped into JabRef
-[2.10 branch]
-=======
 2.10 beta 3
     - Fix GoogleScholarFetcher (patch 207)
->>>>>>> 25887feb
     - Line breaks in BibTeX fields (e.g., abstract and review) are now kept.
     - Fixed completeness indicator in main table for entries with crossrefs and either/or required fields.
     - Fixed [shorttitle] and [veryshorttitle] key generator markers, so they remove punctuation as described

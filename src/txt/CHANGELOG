<<<<<<< HEAD
[master branch]
    - New DBLP fetcher. Patch 3462232 by Sascha Hunold.
    - Text-based citations can now be imported using FreeCite by Brown University
      (http://freecite.library.brown.edu). By Kai Mindermann and Daniel Maurer.
    - JabRef supports synchronization of unlinked PDFs. Feature request "[2163626] Scan database - find unlinked files".
      Based on patch 3122104. 
    - Added command line argument -d/-prdef for resetting preferences to default values. Can
      reset a comma-separated list of preference values, or all values.
    - Added small popup menu at each tab
    - A PDF can also be dropped to the preview panel to trigger linking it
    - Braces around author names are now dropped internally. They remain in the .bib though
      Effects (incomplete list): Authors in the main window are shown without braces,
      autocompletion does not show these braces
    - Autocompletion: ";" is now also a delimiter allowing "keyword1; keyword2" in the keyword fields
    - Autocompletion: the amount of characters to trigger autocompletion may now be configured
      (default is 2)
    - Autocompletion: in case lower case letters are used, the search is case-insenstive,
      otherwise the search is case sensitive.
    - Autocompletion: new preference to choose how to deal with first names 
      (always full/always abbreviated/both full and abbreviated)
    - Added functionality "clean up entries" 
      - Includes clean up DOI functionality by Florian Straßer and Marius Kleiner
        (move of DOIs from ee, note, and url field is supported)
      - Option to rename PDF of entry according to configured PDF-naming-scheme
        (by Florian Straßer and Marius Kleiner)
      - clean up month (functionality based on patch 3470076 by Mathias Walter)
      - clean up pages
      - make file paths relative      
    - Added support for drag'n'drop of tabs by Florian Straßer and Marius Kleiner.
=======
2.8.1
    - New DBLP fetcher. Patch 3462232 by Sascha Hunold.
    - Disabled ACM portal fetcher to avoid users of getting banned.
    - Fixed bug in PostgreSQL export/import.
    - Improved handling of file fields written in the style exported from Zotero.
>>>>>>> fdd3c811
2.8
    - Applied Oscar Gustafsson's fix for IEEEXplore fetcher.
    - Added capability to remove databases from SQL database.
    - Fixed customization of entries in Biblatex mode.
2.8 beta 2
    - Improvements to SQL export and import. Fixed bug where subsequent exports to same
      database would fail. Can now save multiple bib bases to a single SQL database.
    - "abbr" modifier in BibTeX key generator now skips parentheses.
    - Minor change to FirstPage formatter. Now splits at spaces as well as hyphens,
      and returns original field content if only one page number is found.
    - When using the preferences import command line option, preferences are now imported
      before load/import/export operations are handled.
    - Applied Nicolas Pavillon's patch for proper keystroke handling on Mac OS X.
    - Applied Ivanilton Polato's patch for handling multi-line fields in CSV export.
    - Fixed bug: "Send as Email" did not handle absolute paths correctly.
    - Fixed bug 3472991: Search: "Highlight Words" inconsistent
    - Fixed bug 2933201: Exporting InProceedings to Word 2007
    - Fixed bug 3146059: Error in translating author field to MS Office
    - Fixed bug: entering field names containing capital letters in table columns tab
      in Preferences makes the columns empty.
2.8 beta
    - Fixed issues with ACM portal fetcher using Benjamin Langmann's patch, plus an
      additional minor fix.
    - A large list of journal abbreviations is now loaded by default.
    - Added global option to allow file links relative to the bib file location, in addition
      to the global or database- or user-specific file directory.
    - Fixed bug 3434674: Reviewing changes overwrites groups.
    - Integrated the plugin for interaction with OpenOffice/LibreOffice as a standard part
      of JabRef.
    - Added keyboard shortcuts Ctrl-Up and Ctrl-Down to move file links up and down in a list
      of external links in the entry editor.
    - Applied "bjoerntm"'s patch for making the loading of group information less sensitive
      to white space, in order to prevent trouble loading files written by other tools.
    - Added optional autocompletion of author/editor last names in search field.
    - Changed entry fetcher system so all fetchers are accessed from a single side pane
      component with a selector.
    - Added INSPIRE fetcher by Sheer El-Showk.
    - Improved error handling when importing in specific format.
    - Prevented crash when calling invalid import format on startup.
    - Improved duplicate detection.
    - Added markers \filename and \filepath for ".begin.layout" and ".end.layout" files
      in order to output the name or full path of the bib file of the exported database.
    - Fixed possible array index exception in LastPage formatter.
    - Improved author/editor normalization in entry editor.
    - Added metadata extraction from text when PDFs are dragged into JabRef.
    - The filename pattern for renaming a file when dropping a PDF can now be
      configured at "Options"/"Preferences"/"Import"/"File name format pattern".
    - The defaults of the ImportDialog shown when PDFs are dragged into JabRef
      can now be configured at "Options"/"Preferences"/"Import". It is possible to
      override showing the ImportDialog.
    - An entry can be sent by a right click on an entry and select "Send as Email"
      (patch 3306271).
    - Added option to "copy BibTeX key and title" (patch 3370471).
    - The command for pushing to emacs can be configured now. New command for Emacs 23.
      New default for Windows: emacsclient.
    - Added export support for DIN1505 style (based on patch 1874662).
    - Added support for PostgreSQL import/export (patch 3368760 by Fred Stevens).
    - Added formatter "JournalAbbreviator" (patch 3013311 by Meigel).
    - RTFExport: Replaces ligatures `` and '' with RTF control sequences {\ldblquote} and {\rdblquote}.
      (patch 2905383 by Russell Almond).
    - Bugfix for NullPointerException in Biblatex mode (patch 3222388 by Matthias Erll).
    - ToggleButton added to GroupSelector to ease adding/removing references to/from groups
      (based on patch 3313564 updated by Andreas Schlicker).
    - Export filter "tablerefsandbib" updated to contain links to files and notes 
      (patch 2787096 by Thomas Arildsen).
    - "of" added to the list of skip words (patch 2781830).
    - Added cli-function for exporting entries filtered by a search term 
      (patch 1817093 by Silberer, Zirn)
    - Added highlighting in textarea for search text (patch 3117881 by Ben).
      Slightly modified to cope with words[]={""}, support for "BibTeX source" tab, and that
      "Clear" also clears the highlighting.
    - Added highlighting in preview area for search text (based on patch 3121914 by
      Maximilian Lengsfeld). 
    - Switched from PDFBox 0.7.3 to PDFBox 1.6.0.
2.7.2
    - Fixed bug that prevented search functions from working under Java 7.
2.7.1
    - Fixed problem with search function under Java 7.
    - Made Database properties dialog modal to prevent database from being closed
      while properties window is open.
    - Fixed error handling in custom import dialog when invalid jar files or class
      files are specified.
    - Added OR operator for conditional export formatting.
    - DocBook export format switched to 4.4 (based on patch 3313898).
    - Fixed bug that made the key generator combination [shorttitle:abbr] return
      only a single letter.
    - "of" added to the list of skip words (patch 2781830).
    - Bugfix for NullPointerException in Biblatex mode (patch 3222388 by Matthias Erll).
    - RTFExport: Replaces ligatures `` and '' with RTF control sequences {\ldblquote} and {\rdblquote}.
      (patch 2905383 by Russell Almond).
    - Fixed bug that made menu items for marking in specific colors invisible
      under Windows 7.
    - In case a new entry is added, this entry is highlighted and the editor is opened
      if configured in the settings (patch 3370466). The UI behavior of adding an entry
      at "new entry from plain text" is now similar to "new entry".
    - Fixed bug in focus handling that affected some actions.
    - Running JabRef under the Oracle JVM will no longer give a warning.
2.7
    - Medline importer now wraps multipart last names in braces.
    - RIS importer now handles multiple title fields by concatenation.
    - Disallowed "comment" as entry type name, since this conflicts with the BibTeX format.
    - Fixed handling of suffix name parts (Jr, etc.) in Medline importer.
    - Added optional second numeric argument to Authors formatter, which determines
      how many authors are shown if the maximum number is exceeded.
    - Added content selector for "review" field in entry editor.
    - Improved detection of file type when adding new link. Can now recognize double
      extensions such as ".ps.gz".
    - Improved autocompletion of author names. Added options to complete either in
      'Firstname Lastname' or 'Lastname, Firstname' formats, or in both.
    - Fixed bug in import function if no suitable import filter is found.
2.7 beta 2
    - Added support for MrdLib lookup or metadata extraction when PDFs are dragged into
      JabRef.
    - Added option under "External programs" for disabling the automatic opening of the
      Browse dialog when creating a new file link.
    - Fixed shortcut key collision. Shortcut for Import to new database is now Ctrl-Alt-I.
    - The "Open URL or DOI" action now uses URL links in the "file" field as fallback if
      no links are found in the "url" or "doi" fields.
    - Restricted remote listener port numbers to interval 1025-65535.
    - Added Japanese translation by Koji Yokota.
    - Added scrollbar to entry editor when it is too high to fit in its panel. Patch
      by Matthias Erll 
    - Made it possible to copy entries from the search dialog.    
    - Added proper error message when trying to search with invalid regular expression.
    - Added error dialog on startup if custom look and feel cannot be loaded.
    - Applied Alexander Hug's patch for correctly importing doi from ScienceDirect RIS files.
    - Removed potential NullPointerException in SearchExpressionTreeParser.
2.7 beta
    - Some improvements to MS Office export filter.
    - Introduced three choices for ensuring unique generated keys. The default one (marking
      with a, b, etc.), a modified one (marking with b, c, etc.) and always adding a letter
      (a, b, etc.).
    - Font and background colors are now customizable in the entry editor (Options ->
      Preferences -> Appearance).
    - Window title now includes the full path to the current file.
    - Entries can now be marked in a series of different colors. Automarking of imported
      entries is now done in separate color without affecting other marked entries.
    - Added new feature (Tools -> Scan database... -> Resolve duplicate BibTeX keys) to
      search for duplicate keys and offer to generate new keys to resolve the duplicates.
      Instead of being listed in a warning dialog after opening a bib file, duplicate keys
      now trigger a dialog asking whether the user wants to resolve the duplicates.
    - Added check that ensures that application doesn't quit while a large save operation
      is still in progress. Shows wait message with cancel button.
    - Added apostrophe (') as illegal character in BibTeX keys.
    - BibTeX strings that refer each other are now sorted correctly when saving bib file.
    - Fixed bug in merging external changes - file would still be reported as modified
      externally after merging changes.
    - Fixed bug in Move/rename file link feature that could cause the wrong link to be
      stored for certain directory structures.
    - Fixed bug: curly braces can now be used in arguments to formatters. 
    - Fixed lockup bug when generating key for entries with crossref fields.
    - BibTeX strings are now resolved before attempting to (un)abbreviate journal names.
    - Modified [shorttitle] and [veryshorttitle] key generator markers so they consider
      a hyphen a word boundary, and remove punctuation characters (keep only numbers and
      letters).
    - deprecate various export formatters with new Authors formatter, which provides flexible 
      formatting options.
2.6
    - Fixed IEEExplorer and ACM fetchers to adapt to web site changes.
    - Active preview (1 or 2) is now remembered.
    - Applied patch by Igor L. Chernyavsky. to prevent loss of entry selection after
      generating key.
    - Changed OpenDocument Spreadsheet export so the mimetype file is written correctly
      at the start of the zip file.
    - Fixed bug when importing preferences: custom export filters would not be updated
      after import.
    - Changed help page loading procedure so help pages can be loaded for plugin entry
      fetchers.
    - Made it possible to define customized entry types with either-or conditions on
      required fields, e.g. using a pseudo-field called "author/editor" will indicate
      that the entry requires either the "author" or the "editor" field set.
    - Fixed bug: entries of a customized type could be indicated as complete even if
      BibTeX key was not set.
    - Changed deletion process for some temporary files to avoid leftover files.
2.6b3
    - Added ScienceDirect entry fetcher that utilizes the BibSonomy scraper.
    - Changed non-native file dialog setting so files cannot be renamed. This prevents
      accidentally entering rename mode when trying to enter directory. Can be enabled
      again in Options -> Preferences -> Advanced.
    - Added new JStor fetcher that utilizes the BibSonomy scraper to obtain BibTeX data.
    - Fixed bug in CookieHandlerImpl.
    - Fixed bug; when dragging a file into JabRef and asking to move it to the file
      directory, warning will now be given if the destination file already exists. Patch
      by Alastair Mailer.
    - When dragging a file into JabRef and asking to copy or move it to the file directory,
      it is now possible to rename to an arbitrary name. Patch by Alastair Mailer.
    - Added "review" field to BibTeXML export.
    - Added Reset button to entry fetchers. Patch by Dennis Hartrampf and Ines Moosdorf.
    - Changed Microsoft Office XML export so "number" rather than "issue" is exported
      as <b:Issue>, which conforms with import format. 
    - Added confirmation dialog that allows saving without backup in cases when
      backup creation fails.
    - Fixed bug 2938562: using the move/rename feature on a file link could give an
      absolute link even if the file was put below the main file directory. 
    - Fixed bug 2931293: error generating key with [authorsAlpha] for short names.
    - When checking for external modifications, file size is now checked in addition
      to the time stamp.
    - Fixed handling of maximised state when shutting down and starting up JabRef.
      Patch by Igor L. Chernyavsky.
    - Fixed bug that prevented correct handling of DOS short file names. Patch
      by Igor L. Chernyavsky.
    - Added support for KOI8_R character set.
    - Removed DocumentPrinter class, using standard API functions instead. Patch by
      Tony Mancill.
    - Removed HightlightFilter class, using standard API functions instead. Patch by
      Tony Mancill.
    - Changed keyboard shortcut for IEEXplorer search to Alt-F8.
    - Disabled JStor search, which doesn't work due to API changes.
    - External file type manager now removes "." prefix in file type extension if the user
      has typed it that way.
    - Preview panel now defaults to preview layout 1 instead of 2. Switched default layouts.
    - Added IfPlural formatter by Russell Almond. The formatter outputs its first argument
      if the input field contains " and " and the second one otherwise.
    - Applied patch by Philipp Cordes and Björn Kahlert for improved handling of names by
      autocompleter. The patch also reorganizes the autocompleter classes.
    - Table will now scroll to keep the currently edited entry visible if an edit leads to
      the entry getting sorted to a different position.
    - Reworked author and editor handling in Docbook export. Added Docbook XML header.
    - Database will no longer be marked as changed after accepting external changes, unless one or
      more changes were not accepted before merging, and unless database was already marked as
      changed.
    - Fixed bug: undesired autocompletion when saving file.
    - Fixed bug: entry editor doesn't appear when new entry is added while a filtering search or
      group selection is active.
    - Fixed bug in writing of metadata on Windows. For certain metadata lengths newlines would be
      messed up after the metadata comment in a bib file.
    - Search dialog now automatically previews first hit, and hides preview if there are no hits. 
2.6b2
    - Added export formatter "Default" which takes a single argument. Outputs the string to format
      unchanged if it is non-empty, otherwise outputs the argument.
    - Added option under Options -> Preferences -> General for disabling the strict enforcing of
      correct BibTeX keys. Disabling this makes it possible to use e.g. umlaut characters in keys.
    - Modified launcher script for Windows installer to give higher heap size limit.
    - Improved autocompletion. All fields with autocompletion which have content selectors will now
      autocomplete on content selector values. For the "journal" field, the autocompleter will now
      additionally use entries from the current journal abbreviations list, and will also complete
      on the entire field up to the cursor rather than just looking at the last word only.
    - Added support for postformatter in Layout. The postformatter will be run after
      the formatters called from a layout.
    - Improved group autogeneration. Added option to generate groups based on author or editor
      last names. Autogenerated groups are now alphabetized.
    - Modified Endnote export filter so "--" gets converted to "-" in the "pages" field.
    - Changed keyword groups so they will match on whole words only. E.g. a keyword group for the
      keyword "can" will no longer match the keyword "scanner".
    - Improved entry type determination and author parsing for some varieties of CSA files.
    - Minor change to Harvard RTF export. Added space after "ed.", and added editor to output for
      inbook entries.
    - Set limit to the number of displayed characters in group names in groups tree in order to
      avoid group panel width problems.
    - Changed file link handling so all remote links classified as URL can be opened through
      the browser. Setting a different file type manually makes JabRef call a remote link using
      the handler application instead.
    - Modified Endnote/refer import filter to strip "doi:" from the %R field.
    - Modified HTML conversion so single newline is displayed in the preview (and HTML exports) as
      <br>, while multiple newlines are displayed as <p>.
    - Fixed bug: switching entry editor between entries of different type may result in switching
      of entry editor tabs.
    - Fixed bug: adding external file link leads to relative path from root directory if file
      directory is set to an empty string.
    - Fixed error message when a # in a BibTeX string prevents saving. No longer states that the
      problem is in an entry, but specifies that it is in a string.
    - Fixed bug: ODS export doesn't resolve BibTeX strings.
    - Fixed bug: content selector for "editor" field uses "," instead of " and " as delimiter.
    - Fixed bug: editing source doesn't allow change of entry type.
    - RTFChars formatter now converts --- to \emdash and -- to \endash.

2.6b
    - Added pages information to several entry types in Endnote export.
    - Modified LastPage formatter so it returns the number when only the number of pages is given.
    - Modified search algorithms so LaTeX commands are removed before search. For instance, this
      means that the value "test \textit{case}" now matches the search string "test case".
    - Changed default table font family to "SansSerif".
    - Can now create lock file while writing a bib file. The lock file is checked before
      saving, and before scanning an externally changed file, in order to avoid reading an
      unfinished file.
    - Added support for dragging a file link from the file column to another application.
    - Added toolbar button and shortcut (Alt-F) in entry editor for autosetting file links.
    - Improved ISI import filter so DOI information is included.
    - Fixed bug: metadata changes would not be detected as external changes to a database.
    - Fixed bug: when accepting external changes and not saving before new changes are
      detected, the previously accepted changes would also be listed.
    - Fixed bug in Scifinder import where an empty Inventor field could overwrite the
      author field.
    - Fixed bug in autocompleter. Current suggested completion would be added to the field
      if the user closed the entry editor or mouse clicked on another field.
    - Fixed problem with exporting to some MySql versions. Patch by François Dorin. 
    - Fixed bug in handling of LaTeX character sequences - now sequences with = as command
      character (e.g. "\={A}") are recognized.
    - Fixed bug: gray out / hide setting in groups panel is overridden on startup
      by search mode selection. Added separate prefs key for the groups setting.
      Fix suggested by Igor L. Chernyavsky.
    - Fixed bug: cookie manager installed by Download button in file field editor throws
      an exception when trying to fetch from Medline.
    - Fixed bug: temporary files don't get deleted on shutdown.
    - Disabled table column reordering in import inspection window, since a user reported
      problems when using this.
    - Changed years from 2008 to 2009 in splash image.
2.5
    - Modified export layout procedure so missing formatters can be reported in the error
      output. Export now succeeds with warnings added where formatters are missing.
    - Conditional blocks (\begin{field}...\end{field}) in layout files can now be given a
      semicolon-separated list of fields as argument. All fields must then be set for output
      to be given.
    - Changed RIS import so multiple abstract fields in an entry are concatenated.
    - Added quoting of some special characters in SQL export, based on Kyle Crabtree's patch.
    - Fixed bug in MS Office 2007 XML export - editor names missing.
    - Fixed bug in plugin manager that prevented the "Download plugin" button from working.
    - Fixed bug in plugin manager routine that checks for installed versions of a plugin.
    - Fixed bug in startup that could show warnings multiple times when loading
      from autosave files.
2.5b2
    - Plugin manager now handles plugin versions correctly based on the version number in their
      plugin.xml file.
    - Added formatter "Number" that outputs a sequence number for the current entry in the current
      export operation. This formatter can be used to produce a numbered list of entries.
    - Added autosave feature.
    - Fixed bug in file link handling in BibTeXML export.
    - Improved handling of patents in Scifinder import.
2.5b
    - Added Simplified Chinese translation.
    - Added simple plugin manager.
    - Added ~/.jabref/plugins as user-specific plugin directory.
    - Added \r marker to WrapFileLinks formatter that outputs file links without expanding
      relative links.
    - Added [authorsAlpha] key marker that formats authors according to the "alpha" BibTeX style.
      Patch submitted by Oliver Kopp.
    - Table sort order set by clicking and Ctrl-clicking table columns is now immediately set
      as default sort order in preferences.
    - Changed LyX pipe setting so it works whether ".in" is included or omitted.
    - Modified ISI importer so the words "of", "and" and "the" will not be capitalized in the title,
      journal or publisher fields.
    - When adding new local file link, browse dialog now appears immediately when opening file link
      editor, saving one mouse click.
    - Added "Remove all broken links" option in the resolver dialog for broken links when
      synchronizing file links.
    - Added rename option to Set/clear field dialog, to move contents from one field to another.
    - Added Back and Forward actions, for switching between recently edited BibTeX entries.
    - Added option under "Entry table" to designate fields as numeric for sorting purposes.
    - Added possibility for custom export filters to define their own name formatters.
      This is done by adding a file named "<filtername>.formatters". This file defines
      one formatter on each line, with each line containing the name of the formatter and
      the formatter definition, separated by a colon (:).
    - Added menu items for increasing/decreasing table font size, with shortcut keys Ctrl-plus and
      Ctrl-minus.
    - Added options to automatically mark entries imported into an existing database, and to unmark
      previously marked entries when importing.
    - Added ":(x)" modifier to key generator, specifying that the arbitrary string x
      should be used as a fallback value if the value returned by the field marker is empty.
    - Added ":upper" modifier to key generator, to force uppercase for a field marker.
    - Added buttons in External programs tab in Preferences for modifying settings for
      "Push to"-features, and removed obsolete fields.
    - Added support for DOI field in Endnote importer.
    - Added support for language and publication status fields in Medline import (publication status
      stored in "medline-pst" field).
    - Enabled cookie handling for downloading full-text articles.
    - Improved handling of invalid BibTeX keys containing white space. Parser will now try to
      piece together the key and avoid disturbing the continued parsing. Patch submitted by
      Stephan Lau.
    - Cosmetic change to the entry type label to the left in the entry editor.
    - Changed name handling so a single-entry name without a capital initial letter, such as
      "unknown", will be treated as a solitary last name rather than a von particle.
    - Changed table selection coloring so entries that are grayed out or marked can be
      distinguished from normal entries when selected.
    - Changed handling of "affiliation" in Medline import - now makes sure to escape
      # characters before storing.
    - Modified ACM portal fetcher due to web site changes.
    - Improvements to IEEEXplore fetcher - better handling of month and page fields.
    - Changed behaviour of source panel when an entry contains imbalanced # characters -
      the panel can now show the entry in its invalid form, allowing the user to fix the problem.
    - Improved handling of PDF files without XMP metadata - other metadata will now be retained.
      Patch submitted by Felix Langner.
    - Fixed bug in parsing file field - double spaces in file names would be reduced to single
      spaces, breaking the file link. Fix submitted by Uwe Kuehn.
    - Fixed NullPointerException when downloading external file and file directory is undefined.
    - Fixed bug in HTMLConverter.
    - Fixed NullPointerException in key generator for incomplete names.
    - Fixed bug in removing custom export filters.
    - Fixed bug 2225371: restart is no longer required after adding a new custom export filter. 
    - Fixed bug in "Move/rename file" feature in file field editor with regard to undefined
      file directory.
    - Fixed bug in Ris importer.
    - Fixed NullPointerException in Endnote importer.
2.4.2
    - Added missing layout formatters FirstPage and LastPage.
    - Fixed a bug regarding ParamLayoutFormatter loaded from plugin.
    - Fixed crash during initalization of journal abbreviation list.
    - Added option to have JabRef search for external file when "Open file" function is chosen
      for an entry without any linked files. This is similar to what was always done in
      JabRef 2.3.1 and earlier. 
    - Improved regular expression file search, so the regular expression can contain field
      markers as used for BibTeX key generation in addition to just regular fields. It is
      no longer possible to call arbitrary layout formatters, but the modifiers "upper",
      "lower" and "abbr" (for case conversion and abbreviation) can be used.
    - Ris importer now imports PB as "school" instead of "publisher" for THES entries.
    - Fixed bug 2157664: Current edit is now treated as an undoable edit in itself.
2.4.1
    - Fixed bug: layout formatter arguments were not set when using a ParamLayoutFormatter
      loaded from plugin.
    - Fixed bug: when abbreviating first names, for authors with first names connected
      with "-", only the first letter is shown.
    - Enhanced ExportFormatTemplate plugins with an optional property "encoding" which
      overrides the default encoding with the given one.
    - Fixed menu colors under Windows Vista.
    - Fixed bug 2137771: Missing file extension when downloading.
    - Fixed bug 2105329: Ensure that newly added entry is visible in table.
    - Fixed bug 1908222: Preference "Fit table horizontally on screen" doesn't work
    - Fixed bug 2119059: Handling of the A1 tag in the RIS format.
    - Added missing help file for ACM digital library fetcher.
    - Added option for whether to use IEEE LaTeX journal abbreviation list.
    - Added tooltip to menu items in push-to-application popup menu.
2.4
    - Added mappings for some special characters that need to be sanitized when generating
      BibTeX keys.
    - Added ACM Digital Library fetcher by Aaron Chen.
    - Added new entry types (conference, patent, standard, electronic).
    - Improvements to IEEEXplore fetcher.
    - Added explanatory text to indicate that "ps" and "pdf" files are legacy features.
    - Fixed unexpected behaviour of "Open PDF or PS" menu item - now looks in "file" field,
      and does not launch search for external files.
    - Fixed bug 1827568: 'Save database' might not store current edit in entry editor.
    - Fixed bug 2027944: updating custom export definitions requires restart.
2.4b2
    - Opening external files on Linux now uses "xdg-open" as application if no other is specified
      for the file type. xdg-open should be available to call the appropriate application according
      to the user's settings on all freedesktop compliant Linux distributions.
    - Download external file now attempts to determine file type based on MIME type, using
      file extension as fallback.
    - Changed the way names are handled under autocompletion. Last and first names are
      now indexed separately.
    - A table column can now be set up with fallback fields used if the main field is
      empty. Fallback fields are set in Options -> Preferences -> Main table columns by
      setting a column to "field1/field2/...". The fields will be checked in succession
      until a non-empty value has been found or al fields have been checked. For instance,
      specifying "author/editor" will result in a column displaying the author field where,
      set, and the editor field for entries with an empty author field.
    - Added special handling of autocompletion for the "crossref" field - now indexes
      words from the BibTeX key field instead of the "crossref" field. Added crossref
      to the default fields using autocompletion.
    - Added menu item and shortcut (ctrl shift E) to shift focus to the entry table.
    - Main window now remembers maximisation state from last time.
    - Improved SQL export feature so the complete information about groups, strings and preamble
      is included. Added SQL import feature supporting the same database schema.
    - Added new implementation of regular expression file search that can handler multiple files
      and file types. Added regexp search as a third option for autolink feature.
    - Added support for BibO RDF format, contributed by Egon Willighagen.
    - Fixed bug in autocompletion; continuing writing the suggested word after cycling
      through alternatives would give wrong result in editor.
    - Fixed bug where selection would jump back if an entry of different type was selected
      by mouse click while editing a field of the current entry.
    - Fixed missing name formatting in search dialog. Now uses same formatting as main table.
2.4b
    - Added Export to SQL database feature. Supports MySQL.
    - Added "protection" flag in Database properties. When this flag is set, JabRef will
      refuse to save the database when the file has been externally modified, until the
      changes have been reviewed and partly or completely accepted.
    - Fixed bug where the external update notification in the side pane would remain
      even if the referred database was closed.
    - Added two new search modes - display search results in a dialog, and global search.
    - Support for fetching from the command line using --fetch (contributed by 
      Jan F. Boldt and David Kaltschmidt).
    - Support for fetching from Spires (contributed by Fedor Bezrukov).
    - Support for fetching from JSTOR (contributed by Tobias Langner, Juliane 
      Doege, Sebastian de Hoog and Christoph Jacob)
    - Added context menu for file list editor with options to move/rename linked file
      as well as to automatically move the file to file directory and optionally rename
      after BibTeX key.
	- JabRef can now be extended by plugins (using the Java Plugin Framework 
	  JPF as the underlying technology). Currently extension points exist for:
		- ImportFormat
		- ExportFormat based on Templates
		- ExportFormat based on IExportFormat (contributed by Kariem Hussein)
		- LayoutFormatter
		- EntryFetcher
		- PushToApplication
	  JabRef uses JPFCodeGenerator (which was written just for JabRef) to
	  generate helper classes for making JPF easier. Current version used: 0.4
	  http://forge.spline.inf.fu-berlin.de/projects/jpfcodegen/
	- Print warnings if insufficient Java version is used or if JRE is not from Sun.
	- Memory Stick Mode: JabRef automatically loads configuration settings from 
	  jabref.xml and also writes them there if enabled.
	- Improved handling of crossrefs. Fields are now resolved in preview and export.
	- Updated dependencies, now using: JempBox-0.2
	- Improved handling of ArXiv URIs.
	- Changed default preference value: now using import inspection dialog also
	  when just a single entry is imported.
	- Parsing of field lists for non-wrappable fields and fields for which to automatically
	  add braces around capitals now ignores whitespace between entries.
	- [ 1620792 ] Fixed: JabRef randomly hangs during Medline fetch
	- [ 1738920 ] Fixed: Windows Position in Multi-Monitor environment
	- [ 1795355 ] Fixed: LatexFieldFormatter omits "{" on beginning of optional field
	- [ 1297576 ] New feature: Printing of entry preview (use right-click menu)
	- [ 1717849 ] Fixed: Bug in aux import (contributed by Kai Eckert)
    - [ 1749613 ] Fixed: About translation
    - [ 1709449 ] Fixed: Clicking a DOI from context menu fails
    - [ 1869331 ] Fixed: Uninstall after silent install removes Windows start menu
    - [ 1723219 ] Fixed: Strange message (LyX) while installing
2.3
    - Added handling of unknown file types when synchronizing the file field.
    - Changed the way customized external file types are stored. Types are now stored in a
      way analogous to a diff from the default types. This allows default types added in later
      versions to appear immediately, even if the user has customized the list.
    - Moved file preferences from General tab to new File tab.
    - Reduced horizontal size of preferences dialog.
    - Fixed handling of quotes when using the "abbr" modifier for key generator (Debian bug
      #448917).
    - Download file procedure now strips query string in order to find correct file extension
      (Debian bug #448027).    
2.3b3
    - Export formats that output the character encoding now use common names for encodings
      instead of Java-specific names.
    - Added "Open" button in external link dialog box to test or use the link.
    - Added formatter WrapFileLinks which iterates over file links, producing a formatted
      string for each containing any desired information about the file link.
    - Applied Fedor Bezrukov patch (setting User-Agent in URLDownload to solve ArXiv problem).
    - Applied Aaron Chen's patch for fixing bugs in IEEExplore fetcher.
    - Applied Edward Valeev's patch for handling article numbers replacing pages in Refer/Endnote
      import.
    - Added toolbar button to entry editor for writing XMP-metadata.
    - Added paste and drag & drop support to file list editor.
    - Added "authorLast" and "editorLast" markers for using last author's last name in BibTeX keys.
    - Added support for file field in Write XMP action.
    - Numeric fields (year, volume, number, pmid, citeseercitationcount) are now sorted as numbers
      when possible.
    - Improvements to the Ovid import filter.
    - Modified AuthorLastFirstAbbreviator and AuthorAbbreviator to accept names in both last-first
      and first-first format, but always return in last-first format. These two formatters are
      identical.
    - [ 1648789 ] Fixed: Problem on writing XMP when option to leave out some fields was active.
    - [ 1561990 ] Fixed: Exporting to WinEdt - apostrophe.
    - Fixed bug in entry editor: source panel edits were not properly stored when clicking a
      different entry in the main table.
    - Fixed problem with "Synchronize file links" not honouring database specific file directory.
    - Fixed problem with file type selection in external file link editor not being up-to-date.
    - Fixed problem with wrong enable/disable behaviour of Clear search button when switching
      between tabs.
    - Fixed argument parsing in AbstractParamLayoutFormatter so \t and \n can be used for
      tabs and newlines.
2.3b2
	- Added % at start of signature text in BibTeX output. Parser now reads both
	  old and new style.
    - When user chooses to save to an existing file, and answers that the file should not be
      overwritten, a new file dialog now appears instead of the operation cancelling.
    - Removed antialias setting for main table, because it interferes with proper rendering
      on LCDs when running under JRE 6. Removed non-optional antialias settings for entry
      editor for the same reason.
    - Changed external link handling so remote (http) links can be sent to the external
      application. Applications like Evince and Gimp can open remote links.
    - Replaced Simle HTML export filter with improved version by Mark Schenk.
    - Introduced ParamLayoutFormatter interface for layout formatters that can take an
      argument by the following syntax: \format[MyFormatter(argument)]{\field}
      Implementing classes contain a setArgument(String) method that receives the argument
      (if any) before the format() method is called.
    - Timestamp and owner fields are now set also when appending a bib file, and new options
      have been introduced to control whether imported/appended/pasted entries should have
      these fields overwritten if already set.
    - Added operations for adding file links in import inspection window, and made file
      and URL icons in the table clickable.
    - Removed PDF and PS columns and operations in import inspection window (replaced by
      operations on the "file" field).
    - File field column in main table now shows file type icon instead of generic icon.
    - Modified Endnote export to take "file" field into account, and to resolve full
      paths to PDF files.
    - Added "Auto" button to automatically set "owner" field to the default username.
    - Added \encoding tag for begin/end layouts in export filters to print the name of the
      character encoding used for the export. The tag is not available in entry layouts.
    - Added \% as a supported LaTeX command, producing '%'.
    - Fixed bug in HTMLChars: commands like {\aa} and {\o} were not processed properly, even
      though defined in Globals.HTMLCHARS.
    - Fixed bug that made it possible to accidentally close database without saving, when error
      occurs during the save operation.
2.3b
	- Added MIS Quarterly export format.
	- Added support for COPAC file format.
	- Added RemoveTilde LayoutFormatter to deal with Bibtex non-breakable spaces.
	- Added autocompletion feature for author/editors and other fields.
	- Added feature to save all open databases.
	- Added support for pushing citations to Vim when Vim server is enabled.
	- Added missing option for specifying the path to LEd.exe.
	- Added -s/--nosplash command line option for disabling the splash screen.
	- Added new field marker [auth.etal] for key generation.
	- Added support in XMP metadata handling for bibtex string resolution.
	- When opening databases, already open files are now skipped.
	- Option to use native instead of Swing file dialogs is now available on all OSes.
	- Synchronize external links now searches entire database, not selected entries.
	- Medline import now adds <Affiliation> information into the "institution" field.
	- Improved handling of external links. The 'file' field can now specify a list
	  of external links, and arbitrary file types are supported. Old-style PDF and
	  PS links can be moved automatically into the 'file' field.
	- Fixed minor bug in importing preferences. General fields for entry editors are
	  now updated without restarting JabRef.
	- Fixed bug in RIS and Refer/Endnote imports. Entries with editors but no authors
	  are now imported properly.
	- Fixed missing export formatter AuthorFirstFirstCommas.
	- Fixed minor bug in Harvard export with missing space between year and title.
	- Fixed bug that caused lockup when connection to IEEExplore fails.
	- Fixed wrong dependency in OAI2/ArXiv Fetcher.
	- Fixed problem with foreign characters in OAI2/ArXiv Fetcher.
	- Fixed problem with key generation in OAI2/ArXiv Fetcher.
	- Fixed bug in duplicate search that made misc entries never get
	  detected as duplicates.
	- Fixed bug in XMP reimport from DublinCore related to month strings.
2.2  	- Added progress bar to indicate progress when synchronizing PS/PDF links.
        - Option to autogenerate key for imported entries now also affects entries imported
          without using the import inspection window.
        - Modified quick jump behaviour so sequences of letters can be found. Timeout or
          ESC resets the search.
        - Width of side pane is now remembered.
        - Improved XMP support:
          - JabRef now reads and write DublinCore and Legacy Document Properties
            Caution needs to be used though since, JabRef does overwrite existing values.
          - XMP privacy filter can be used to prevent sensitive fields to be exported.
        - Support for OAI2 identifiers with subcategories, e.g. math.RA/0601001
        - Fixed bug that made explicit groups appear empty after updating group tree from external
          change.
        - New windows installer thanks to Uwe St�hr.
        - [ 1641247 ] Fixed: No update of preview after generating bibtex key
        - [ 1631548 ] Fixed: Absolute paths should be stored for last open files.
        - [ 1598777 ] Fixed: Month sorting
        - [ 1570570 ] New Feature: Deselect all duplicates on import
        - [ 1574773 ] Fixed: sanitizeUrl() breaks ftp:// and file:///
        - [ 1609991 ] Fixed: Silverplatter Import: Publisher and Year confused
        - [ 1608391 ] Fixed: Medline Search Editbox size gets to big
2.2b2   - Redesigned export functions to simplify GUI and provide "Export selected
          entries" functionality. Export filter is now chosen using the file type
          dropdown menu in the file dialog.
        - Fixed bug that caused UnsupportedEncodingException on Windows when saving.
        - Added warning dialog when exporting failed.
        - Added fix for exporting special chars in RTF like ���...
        - Added NameFormat LayoutFormatter based on Bibtex method name.format$
        - Added Fetch from ArXiv.org to Web Search
          [ 1587342 ] Quering ArXiv (and any OAI2 Repository)
        - [ 1594123 ] Fixed: Failure to import big numbers in Bibtex
        - [ 1594169 ] Fixed: Entry editor navigation between panels faulty
        - [ 1588028 ] Fixed: Export HTML table has relative DOI URL
        - [ 1601651 ] Fixed: PDF subdirectory - missing first character
2.2b    - Added Mark Schenk's advanced HTML export filter.
        - Added options to copy/move/link to dragged linkable file (pdf, ps, etc.).
        - Removed unnecessary output text when scanning for external file changes.
        - Changed layout of entry editor to solve problem with collapsing text fields.
        - Added first version of support for XMP-metadata in PDFs.
          - "Import into..."
          - Integrate with copy/move/link.
          - Added option to write all/selected PDFs in database
        - Added tooltips to database tabs showing the file's full path.
        - Added function for setting or clearing specific fields in selected or
          all entries.
        - Setting a relative PDF/PS path in Database Properties now makes JabRef
          look for the directory relative to the bib file's location.
        - Removed Oxford comma from AuthorList...Comma-LayoutFormatters.
        - Added LayoutFormatters that print the Oxford comma.
        - Added missing space between abbreviated author first names:
          William Andrew Paul => W. A. Paul (used to be W.A. Paul)
        - Added LayoutFormatter for HTML paragraphs.
        - Changing Database Properties now causes the database to be marked as changed.
        - Improved simple search. Words are now treated as separate search terms,
          and phrases can be indicated with "double quotes".
        - When a letter key is pressed in the table, the first entry starting with the
          same letter (in the current sort column) is selected.
        - Bib files dragged into JabRef now appear in the Recent files menu.
        - Fixed bug in import dialog.
        - Better support for ISI files in general (should basically be better than INSPEC) including IEEE parsing.
        - Added regular expression search for auto-linking. Search is now more flexible by default.
        - Search operation also now search relative to the JabRef directory.
        - General improvements in Inspec ISI handling.
        - New LayoutFormatter: AuthorOrgSci - first author is in "last, first"
          all others in "first last". First names are abbreviated.
        - New LayoutFormatter: NoSpaceBetweenAbbreviations - spaces between multiple
          abbreviated first names are removed.
        - Improved PDF link resolver to produce proper URIs.                                                 s
        - [ 1503956 ] Fixed: Help text instead of Help icon.
        - [ 1542552 ] Fixed: Wrong author import from ISI file.
        - [ 1534537 ] Fixed: resize groups interface
        - [ 1465610 ] Fixed: (Double-)Names containing hyphen (-) not handled correctly
        - [ 1436014 ] Fixed: No comma added to separate keywords
		- [ 1548875 ] Fixed: download pdf produces unsupported filename
		- [ 1545601 ] Fixed: downloading pdf corrupts pdf field text
        - [ 1285977 ] Fixed: Impossible to properly sort a numeric field
	    - [ 1535044 ] Fixed: Month sorting
        - [ 1540646 ] Fixed: Default sort order: bibtexkey
        - [ 1553552 ] Fixed: Not properly detecting changes to flag as changed
2.1     - Added capability to drag files and WWW links into JabRef. BibTeX files will be
          opened normally, other files imported, and WWW links downloaded and imported.
        - The -v command line option now makes the application only print version number
          and quit immediately.
        - Duplicates within a set of imported entries are now found and shown in the
          import inspection window.
        - Mac users can now choose between native and Swing file chooser under
          Preferences -> Advanced.
        - Fixed missing duplicate warning when importing without import inspection window.
        - Fixed error in ISI import which allowed empty fields to be set, causing errors
          when saving and reloading entries.
        - Fixed missing time and owner stamps when importing entries (only in 2.1b/2.1b2).
        - Fixed erroneous updates in entry editor if user switches to a different entry
          while downloading PDF/PS file.
        - Fixed bug (only in 2.1b2) in calling file open/save dialog on Mac OS X.
        - Fixed bug that made duplicate resolver dialog pop under import inspection dialog.
        - Fixed bug in windows-installer which prevented running JabRef from the
          command-line with arguments.
        - Added windows-installer-option to associate JabRef with .bib files.
2.1b2   - Added option to toggle floating of marked entries to the top of the table.
        - Added option to open, append and import multiple BibTeX files.
        - Improved support for LaTeX special characters in HTML and RTF representations.
        - Improved generation of subdatabase from AUX file. Crossreferenced entries are
          now included automatically.
        - Fixed bug that made entry selection get lost when an edit modifies the entry's
          position in the main table.
        - Fixed bug in BibTeXML export (entry type name missing in tag).
        - Fixed name handling in (non-compliant) Endnote files giving all author names
          on the same line.
        - Fixed problem with keyword handling in Medline import.
        - Fixed (harmless) NullPointerException when medline fetch is cancelled.
        - Fixed bug in parser that made {"} illegal in fields quoted with ".
2.1b    - Known issue: font sizes cannot be changed, but should follow OS settings on
          Windows and Mac.
        - Known issue: some HTML may be handled inappropriately when downloading from
          IEEEXplore.
        - Changed Paste function so timestamp and owner fields are updated.
        - Added "Other" item to the "New entry ..." menu.
        - Changed sorting order so marked entries are displayed at the top of the table.
        - Added IEEEXplore search and download feature.
        - Added option to store entries in their original order. Unsorted table view now
          shows entries in their original order.
        - Added option to autogenerate keys for entries with missing keys before each save.
        - Improved handling of external URLs to prevent problems with special characters.
        - Medline and Endnote imports no longer automatically add curly braces around capital
          letters in title.
        - Float search now scrolls table to the top.
        - Fixed lockup problem in preview with uneven number of # characters in fields.
        - Fixed problem with default content selector fields reappearing after removal.
        - Fixed problem with unsupported character encodings being selectable and causing
          unreported save errors.
        - Fixed bug that blocked last line in table columns setup from being removed.
        - Fixed missing export formats from command line.
        - Fixed bug that made Review tab impossible to remove from entry editor.
        - Fixed bug in Medline XML import that assigned wrong PMID for some entries.
        - Fixed bug in custom export that collapsed sequences of two or more backslashes
          into a single backslash in output.
        - Fixed bug (misspelled formatter name) in Harvard RTF export.
2.0.1:	- Fixed bug that made a hidden entry editor under some circumstances store a
	      field value to the wrong entry.
	    - Fixed synchronization bug that made the opening of a new database sometimes fail.
	    - Fixed bug in setting external journal lists when no personal list is set.
2.0:    - Changed sorting selection interface for main table for more intuitive
          operation.
        - Made import operation update "working directory".
        - Removed hard-coded author/editor name rearrangement in OpenOffice and
          OpenDocument exports.
        - Fixed hangup when parsing RIS files from Nature.
        - Fixed NullPointerException when generating database from AUX file on Mac OS X.
        - Fixed bug in routine for adding braces around capital letters.
        - Fixed bug in switching preview layouts.
        - Fixed bug in link handling in entry preview.
2.0b2:  - Changed field order in OpenDocument export to comply with bibliography requirement.
        - Added support for inserting citations into Emacs using gnuserv/gnuclient.
        - Added option to set a regular expression replace operation on generated bibtex keys.
        - Added support for custom importers inside a jar file.
        - Fixed bug in opening URLs containing '&' on Windows.
2.0b:   - Added a system for registering custom import formats in the form of Java classes.
        - Added export option for OpenDocument spreadsheet.
        - Added new options for name formatting in main table.
        - Added REPEC-NEP import filter.
        - Added option for non-field parameters for export formatters. If the parameters does not start with the
          backslash character, it will be passed unchanged to the formatter in place of any field value.
        - Added export formatter CurrentDate, which returns the current date, and takes a format string as
          parameter.
        - Added customization of table colors, accessible from Tools -> Preferences -> Entry table.
        - Added new Appearance tab to preferences dialog to gather appearance related options.
        - Added toggling of abbreviated and full journal names. The list of journals is realized as
           an external file, but editable from a Manage Journal Abbreviations panel. Secondary lists can also
           be linked, but not edited. There is a download option to quickly get a list available on the internet,
           and we will provide one or more lists for download from the SourceForge web server.
        - Added functionality for new JabRef instances to detect a running instance, and send
          command line parameters to the running instance for processing.
        - Added handling of HTML links in preview panel.
        - Added confirmation dialog when database is saved and the chosen encoding doesn't support all characters.
          Gives options to save, cancel or try a different encoding.
        - The encoding used when opening a database is now remembered, and used when database is stored.
        - Added review field for research comments, paper reviews, etc.
        - Added option to disable wrapping for certain fields. Wrapping of pdf, ps, doi and url is disabled by
          default.
        - Antialiasing option now affects entry editor text fields as well as table text.
        - Changed to monospaced font in source editor field.
        - Removed option to put double braces around BibTeX fields, but retained option to remove double braces
          when loading. Added option to put braces around capital letters of a chosen set of fields.
        - Improved Ovid import.
        - Fixed problem with ordering of BibTeX strings that are referred to by other strings.
        - Fixed problem with loading 16-bit encoded bib files with 8-bit encoding as default, and vice versa.
        - Fixed multiplying authors bug when author/editor field appears both in Required and Optional tabs.
        - Fixed startup freeze when trying to load certain malformed bib files.
        - Fixed bug related to multi-line fields in RIS import.
        - Fixed bug related to looking up a fully qualified DOI
        - Included review field to preview panel 1, which shows the abstract
        - Fixed bug where booktitle field was not displayed in preview
          for conference proceedings, similar to journal field
        - By default preserve capitalization on the following fields: title;journal;booktitle;review;abstract
1.8.1:  - Added automatic timestamp with configurable format for entries.
        - Added new key generator modifier ":abbr" to abbreviate field contents.
        - Added Help button in Preferences -> Entry preview
        - Added Big5, Big5_HKSCS and GBK encodings for Chinese.
        - Improved marking feature. Username is now used for marking, so different users can mark
          entries separately without interference.
        - Improved handling of names such as "Firstname de la Lastname jr.", with different handling
          for presentation and sorting purposes. Key generation now should always use the genuine last
          name, and not produce keys like "de2001".
        - Removed duplicate warning from inspection dialog for non-selected entries.
        - Fixed setting of sheet name in OpenOffice.org Calc export.
        - Fixed bug that prevented PDF/PS opening by F4 from automatically finding files in
          subdirectories below the main PDF/PS dir.
        - Fixed BibTeX parser bug that made it choke on short comment strings.
        - Fixed bug that made regexp search fail for fields containing newline characters.
        - Fixed platform-dependent handling of newline characters.
        - Fixed bug that prevented command line import with explicit format.
        - Fixed bug that made it impossible to disable table antialiasing.
        - Fixed AuthorAndsCommaReplacer.
1.8:    - Search panel now starts visible if it was visible at last shutdown.
        - Added option to disable import inspection window when only one entry is being imported.
        - Fixed parser bug that caused problems for bib files containing extra characters after the
          last entry.
        - Fixed missing month in JStor import.
	    - Fixed some bugs in "new from plain-text" wizard
1.8b2:  - Changed handling of external updates so the notification is suppressed when there are
          no actual changes.
        - Changed autodetecting import so BibTeX files are handled more similarly to other formats.
        - Enabled sorting by icon columns.
        - Added option to remove BibTeX source panel from entry editor.
        - Added command line option to not load any files at startup. Will override any autoloading
          or other command line options that normally load or import files.
        - Added handling of duplicates to import inspection window.
        - Made entry preview be updated whenever the selection is expanded by one row, to make
          it more useful while selecting a set of entries.
        - Changed BibTeX field parsing to avoid inserting line breaks at wrong places.
        - Improved handling of page numbers in Medline import.
        - Fixed import of file links when importing SixPack files.
        - Fixed bug that prevented closing of search interface when no databases are open.
        - Fixed OpenOffice Calc export to be compatible with OpenOffice.org 2.0 beta.
        - Fixed bugs in Refer/Endnote import filter.
        - Fixed bug that caused changes to be lost in some cases when the same field is present
          in multiple entry editor tabs.
        - Fixed bug that prevented command line autodetecting import from working with BibTeX files.
        - Fixed minor bug in routine for removing double braces.
1.8b:   - Added option to store bib file with double braces.
        - Follow @input tags in aux files to indicate nested aux files for
          generating subdatabases.
        - Improved wrapping and formatting of bib files, to preserve paragraph separator (empty line).
        - Added test buttons for customization of preview layouts.
        - Added inspection dialog for previewing and generating keys for imported entries,
          and deciding which ones to keep and discard. The dialog allows inspection during long import
          processes such as Medline search.
        - Restructured layout to use a common side pane with all tabs.
        - Added import filter for Cambridge Scientific Abstracts (CSA) format.
        - Added PS directory with similar options as PDF.
	    - Added [authshort] and [edtrshort] key field markers. Patch submitted by
	      Kolja Brix.
        - Made the program remember preview enable setting.
        - Improved handling of illegal regular expressions in search.
        - Removed options to search only Required, Optional and/or General fields,
          in order to simplify search interface.
        - Changed keys for Next and Previous tab to CTRL-PGDN and CTRL-PGUP to match shortcuts in a
          certain popular web browser.
        - Minor change to Preferences -> Table columns to enable insertion of column in position 2.
        - Fixed parser bug that caused problems for files with >10000 entries.
        - Fixed bug in entry editor that caused the source edit panel to remove marking from entries.
        - Fixed export bug that made "\begin" tags fail if encountered immediately after an "\end" tag.
        - Fixed export bug that made whitespace disappear after empty field values.
        - Fixed ISI import bug that handled SO fields with line breaks wrong.
        - Fixed bug occuring when choosing not to import duplicate imported entry.
        - Fixed problem with detecting popup trigger on Mac OSX with one button mouse.
        - Fixed erroneous relative paths for PDF files when PDF directory is not set.
        - Fixed entry preview to resolve string references.
1.7.1   - Removed unnecessary stack traces when opening external viewer.
        - Fixed bug that made Ctrl-E destroy current edit in entry editor.
        - Fixed problem when copying modified BibTeX key gave old value.
        - Fixed missing 'booktitle' import in CONF entries in RIS import.
        - Fixed bug that made group tree disappear for certain keyword expressions.
        - Fixed bug that made standard BibTeX fields be saved without line wrapping.
1.7     - When fetching from Medline or CiteSeer, fetched entry is now opened in editor.
        - Added French translations of help files.
        - Added color highlighting of focused text field in entry editor.
        - Added option in context menu of entry editor for changing capitalization
              of field contents.
            - Added name conversion "Smith, RA" -> "Smith, R. A." to Medline import.
            - Fixed bug that left some search settings items disabled when they shouldn't be.
        - Fixed bug that caused requirement for restart to register change in default
          key pattern.
        - Fixed bug that caused crash some times after adding/removing field content selectors.
        - Fixed bug in recognizing custom entry types when reading bib files.
        - Fixed bug that allowed a deleted entry to stay visible in the entry editor.
1.7b2:  - Made side pane resizable.
        - Replaced entry customization dialog with improved interface.
        - Added standard entry type "conference", similar to "inproceedings".
        - Added default key pattern to avoid the need to set similar patterns manually.
        - Added line wrapping to metadata in saved .bib file to avoid long lines.
        - Added "bibtexkey" as implicit fourth sort criterion, to minimize problem with almost
          similar entries swapping places.
        - Added OpenOffice.org Calc export filter that exports spreadsheet compatible with the
          OpenOffice.org bibliography feature.
        - Added a couple of previously unsupported publication types in SciFinder.
        - Added extra shortcuts CTRL-+ and CTRL-- for switching tabs in entry editor, since
          original shortcuts CTRL[-SHIFT]-TAB is used by some window managers.
        - Updated Endnote export filter.
        - Fixed focus and key binding problems for switching tabs/entries in entry editor
        - Fixed bug that prevented required fields tab from appearing for entries with only bibtex key
          as required field.
        - Fixed bug that prevented the user from changing the default encoding.
        - Fixed bugs in RIS import.
        - Fixed bug 1112050; freeze when reading certain author fields with mismatched braces.
1.7b:	- Changed routine for rearranging author names (Lastname, Firstname) so bracketed
            expressions are treated as units.
        - Grouping controls now allow group hierarchies, and now allow explicit and search
          expression groups as well as keyword groups.
        - Added full customization of general fields tabs
        - Added option to preserve formatting for non-BibTeX fields.
        - Added integrity check for database.
        - Added export filters EndNote and Harvard RTF.
        - Added automatic import format chooser for import (same as wildcard import below).
        - Added wildcard (*) option for command-line import, to try to automatically
          determine the correct format.
        - Improved layout of Preferences dialog.
        - Improved several import filters.
        - Added authIniN/edtrIniN key formatters.
        - Marked entries now float to the top when no searching or grouping reordering is active.
        - Fixed problem with opening file dialog on Win NT - AWT dialog is now opened if
          Swing dialog fails.
1.6:    - Improved handling of entry selection in various ways. E.g. selected entry is now scrolled
          into view when opening entry editor and entry is kept selected when importing CiteSeer
          fields.
        - Fixed update bug between autogenerated bibtex key and source panel.
        - Fixed missing . at the end of last author name in RIS import.
        - Fixed NullPointerException on certain special characters when exporting to BibTeXML.
        - Fixed bug that sometimes prevented the unmarking of entries.
        - Fixed problem with formatting one-name authors.
1.6b:	- Added mnemonic keys to menus and menu items.
        - Added MODS and tab-separated file export
        - Added facility for detecting and handling external changes to open bib files.
        - Added scan option for exact duplicates with automatic removal.
        - Bibtex strings are now sorted automatically.
        - Bibtex strings are now resolved when exporting database.
        - Fixed problem with field content selector getting too wide. Limited width.
        - Fixed PDF/PS view routine to remove problems with filenames
          containing spaces.
        - Fixed bug that interfered with Fetch Medline by ID, and fixed
          parsing problem with certain Medline entries.
        - Fixed bug that interfered with Push to WinEdt.
        - Fixed HTML output so \c{c} is handled correctly.
        - command line option for generating a sub-database from LaTex aux file
          entries
        - simple copy/paste menu in entry editor
        - experimental: text-input-area with underlying infotext in plaintext import dialog
1.55:	- Made method for opening PDF files robust with regard to file separators (/ and \),
          so bib files can easier be used across platforms.
        - Improved Medline fetcher. Can now fetch entries based on a search expression.
        - Added features for fetching fields and referring publications from the CiteSeer
          database.
        - Added option to always save database ordered by author/editor/year, and made this
          the default setting.
        - When a single entry is selected, right-click menu now shows a checkbox menu for group
          memberships instead of the regular "Add to" and "Remove from" menus.
        - Improved [shorttitle] and [veryshorttitle] special key pattern fields.
        - Added dialog box for conveniently setting the fields of an entry from a
          plain text description.
        - Added formatter "ResolvePDF" to create correct PDF/PS links in HTML export when
          relative file names are used.
        - Added Abstract panel in entry editor.
        - Added alternate preview with abstract, and made both previews configurable.
        - Added the option to create a subset of a database based on an .aux file.
        - Added 'Cancel' button to duplicate resolver dialog, so the process can be stopped.
        - Added check for spaces in custom entry type names.
        - Added several new key pattern markers.
        - Added toolbar buttons for Mark/Unmark to improve discoverability.
        - Fixed bug that made export filters ignore the chosen character encoding.
        - Fixed bug that interfered with author name formatting.
        - Fixed various bugs in import filters.
        - Fixed bug that prevented confirmation dialog when deleting entry from the entry editor.
        - Fixed bug that made the next entry be opened instead of the current, when pressing
          Enter in table.
        - Fixed bug that made it possible to leave a source edit when the source didn't validate
          properly. Also made it impossible to change table selection until source validates.
1.5:	- Enabled selection of default encoding, and started storing encoding information in
          saved .bib files, which is used when reopening.
        - Added Highlight and select options to the group interface, and made it possible
            to change the number of visible lines in the list.
              - Added option to allow or disallow direct table editing.
        - Added optional confirmation dialog for deleting entries.
              - Added optional warning dialog for duplicate BibTeX keys.
        - Added warnings to bibtex parser, and prevented failure to load files with
          duplicate string definitions.
              - Added JStor import filter.
        - Changed the look and feel to JGoodies Forms on non-Macintosh platforms.
        - Optimized performance in several areas.
        - Numerous usability improvements.
        - Fixed RIS import bug caused by short lines.
              - Fixed bug in SciFinder import.
              - Fixed bug that made entire field get cleared when removing from group.
1.4:	- Added advanced search feature.
        - Added facility for using custom export formats.
        - Added command line options for importing/exporting files, importing/exporting
          user preferences, loading session and for suppressing the GUI (using RitOpt for
          parsing options).
        - Added automatic stripping of \url{} when opening url.
        - Improved export filters.
        - Fixed focus bug which sometimes interfered with cut/copy/paste.
1.3.1:	- Bugfix.
1.3:	- Added entry preview.
        - Added detection of duplicate entries.
              - Added possibility to mark entries persistently.
        - Added import filter for Sixpack and Biblioscape Tag files.
              - Added option to use a standard directory for PDFs. PDFs placed in or below this directory
          and named after an entry's BibTeX key can be automatically found.
            - Added optional columns showing clickable icons for pdf/ps and url/doi links.
        - Added menu and toolbar actions for open pdf/ps and url/doi.
        - Added web lookup of DOI.
        - Added several new special field markers to the key autogenerator.
              - Added BibTeXML and simple HTML export.
              - Changed browsing of entries. Entry editor now shows the selected entry.
              - Improved HTML export for several entry types.
              - Improved compatibility with Mac OS X.
        - Made it possible to set custom secondary and tertiary sort fields.
        - Made the entry number column width customizable.
              - Fixed bug that caused database to always be marked as changed after viewing source.
               - Fixed bug in selector word removal.
               - Fixed	bug that made the file chooser unable to interpret Mac OS X aliases.
1.2:	- Replaced the icon set.
        - Added support for French language.
        - Added customization of key generation.
        - Improved HTML export.
        - Added Replace string feature.
            - Made a couple of adaptations for Mac OS X users.
        - Added option in Table Preferences to set current column widths as default.
            - Added import filter for BibTeXML.
        - Fixed bug that allowed non-lowercase grouping field, leading to problems.
        - Fixed bug that made selector words added in the dialog to be lowercased.
        - Fixed bug relating to translated help files.
1.19:	- Entry editor is now opened for an entry that causes an error when saving.
        - Added options to display names in harmonised format in the main table.
        - Added Docbook and (experimental) HTML export.
        - Enabled 'doi' and 'pii' fields for Medline import.
        - Enabled antialiasing fonts.
        - Added the Kunststoff look&feel to give a more pleasant user interface.
        - Added font selector for the main table.
        - Improved table column customization.
        - Added word selector feature for selected fields (keywords, journal).
        - Added support for German and Norwegian language.
        - Generalized copy cite key features for multiple entries.
        - Added quick load/save session feature.
        - Fixed issue/number bug in ISI import.
        - Added "Open pdf/ps" item in right-click menu.
        - Fixed bug causing external viewer to only work in General fields.
        - Added functionality for using Browse buttons for file-related fields
          (ps, pdf, etc.).
        - Added Browse buttons to External programs tab in Preferences.
        - Fixed bug related to Save database and Source field which caused changes
          to disappear.
1.1:	- Added bibtex key uniqueness checking, and prevented autogeneration
          from generating non-unique keys.
        - Added command line option to load file on startup.
        - Fixed problem with autogeneration creating invalid keys.
        - Improved Refer/Endnote import.
        - Added feature for importing entries and/or strings and/or group
          definitions from another BibTeX database.
        - Added menu choices to import into open database.
              - Added toolbar button for closing current database.
              - Fixed shortcut key for "Store field" in entry editor, and fixed
                problem that made shortcut for "Save database" unavailable from
          entry editor.
        - Added option to fetch Medline entries automatically by
          ID, based on a patch submitted by Mike Smoot.
        - Fixed bug in RIS import.
        - Added options to copy key and copy "\cite{key}" to right-click menu.
        - Fixed bug that caused some General fields not to get displayed.
        - Enabled customization of General fields.
        - Enabled customization of existing entry types, and definition of
          new types.
1.0:	First release.<|MERGE_RESOLUTION|>--- conflicted
+++ resolved
@@ -1,6 +1,4 @@
-<<<<<<< HEAD
 [master branch]
-    - New DBLP fetcher. Patch 3462232 by Sascha Hunold.
     - Text-based citations can now be imported using FreeCite by Brown University
       (http://freecite.library.brown.edu). By Kai Mindermann and Daniel Maurer.
     - JabRef supports synchronization of unlinked PDFs. Feature request "[2163626] Scan database - find unlinked files".
@@ -28,13 +26,11 @@
       - clean up pages
       - make file paths relative      
     - Added support for drag'n'drop of tabs by Florian Straßer and Marius Kleiner.
-=======
 2.8.1
     - New DBLP fetcher. Patch 3462232 by Sascha Hunold.
     - Disabled ACM portal fetcher to avoid users of getting banned.
     - Fixed bug in PostgreSQL export/import.
     - Improved handling of file fields written in the style exported from Zotero.
->>>>>>> fdd3c811
 2.8
     - Applied Oscar Gustafsson's fix for IEEEXplore fetcher.
     - Added capability to remove databases from SQL database.

--- conflicted
+++ resolved
@@ -1,29 +1,4 @@
-<<<<<<< HEAD
-// to update the gradle wrapper, execute ./gradlew wrapper --gradle-version 3.0
-
-import org.gradle.internal.os.OperatingSystem
 import com.github.jengelman.gradle.plugins.shadow.tasks.ShadowJar
-
-buildscript {
-    repositories {
-        maven {
-            url 'http://maven.ej-technologies.com/repository'
-        }
-    }
-    dependencies {
-        classpath 'com.github.edwgiz:maven-shade-plugin.log4j2-cachefile-transformer:2.1'
-    }
-}
-
-plugins {
-    id 'com.gradle.build-scan' version '1.3'
-    id "com.install4j.gradle" version "6.1.3"
-    id 'com.github.johnrengelman.shadow' version '1.2.4'
-    id "com.simonharrer.modernizer" version "1.4.0-1"
-    id 'me.champeau.gradle.jmh' version '0.3.1'
-    id "net.ltgt.errorprone" version "0.0.10"
-    id 'com.lazan.javaflavours' version '1.2'
-=======
 import org.gradle.internal.os.OperatingSystem
 
 // to update the gradle wrapper, execute ./gradlew wrapper --gradle-version 4.0
@@ -36,7 +11,7 @@
     id "com.simonharrer.modernizer" version '1.5.0-1'
     id 'me.champeau.gradle.jmh' version '0.4.3'
     id 'net.ltgt.errorprone' version '0.0.11'
->>>>>>> 54e0994b
+    id 'com.lazan.javaflavours' version '1.2'
 }
 
 // use the gradle build scan feature: https://scans.gradle.com/get-started
@@ -95,14 +70,12 @@
 }
 
 dependencies {
-<<<<<<< HEAD
     linux_x86_64Compile   group: 'com.eclipsesource.j2v8', name: 'j2v8_linux_x86_x64',  version: '4.6.0'
     macosx_x86_64Compile  group: 'com.eclipsesource.j2v8', name: 'j2v8_macosx_x86_x64', version: '4.6.0'
     windows_x86_32Compile group: 'com.eclipsesource.j2v8', name: 'j2v8_win32_x86',      version: '4.6.0'
     windows_x86_64Compile group: 'com.eclipsesource.j2v8', name: 'j2v8_win32_x86_x64',  version: '4.6.0'
-=======
+
     compile fileTree(dir: 'lib', includes: ['*.jar'])
->>>>>>> 54e0994b
 
     compile 'com.jgoodies:jgoodies-common:1.8.1'
     compile 'com.jgoodies:jgoodies-forms:1.9.0'
@@ -414,14 +387,10 @@
     toolVersion = '8.0'
 }
 
-<<<<<<< HEAD
-task release(dependsOn: ["media"]) {
-=======
 checkstyleMain.shouldRunAfter test
 checkstyleTest.shouldRunAfter test
 
-task release(dependsOn: ["media", "releaseJar"]) {
->>>>>>> 54e0994b
+task release(dependsOn: ["media"]) {
     group = 'JabRef - Release'
     description 'Creates a release for all target platforms.'
 }

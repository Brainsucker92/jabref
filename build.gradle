// must appear before any plugins blocks - see http://gradle.org/docs/2.4/userguide/plugins.html#sec:plugins_block
buildscript {
    repositories {
        jcenter()
    }

    dependencies {
        classpath 'org.kt3k.gradle.plugin:coveralls-gradle-plugin:2.0.1'
    }
}

plugins {
    //The format plugin is currently not used
    //id "com.github.youribonnaffe.gradle.format" version "1.2"

    id "eu.appsatori.fatjar" version "0.3"
}

apply plugin: "java"
apply plugin: "eclipse"
apply plugin: "application"
apply plugin: "project-report"
apply plugin: "sonar-runner"
apply plugin: "maven"

/* disabled, because currently unused
format {
    configurationFile = file('formatter_settings.xml')
    // default: reformat main and test
    //files = sourceSets.main.java
}
*/

fatJar {
    classifier 'fat'
    manifest {
        attributes 'Main-Class': "net.sf.jabref.JabRefMain"
    }
}

test {
    testLogging {
        exceptionFormat "full" // default is "short"
    }
}

group = "net.sf.jabref"
version = "2.11dev"

repositories {
    jcenter()
}

sourceSets {
    main {
        java {
            srcDirs = ["src/main/java", "src/main/gen"]
        }
    }
}

configurations {
    antlr3
    antlr4
}

dependencies {

    // jgoodies
    compile 'com.jgoodies:jgoodies-common:1.7.0'
    compile 'com.jgoodies:jgoodies-forms:1.7.2'
    compile 'com.jgoodies:jgoodies-looks:2.5.3'
    
    compile 'org.swinglabs.swingx:swingx-core:1.6.5-1'

    compile 'org.apache.pdfbox:pdfbox:1.8.10'
    compile 'org.apache.pdfbox:fontbox:1.8.10'
    compile 'org.apache.pdfbox:jempbox:1.8.10'

    compile 'commons-cli:commons-cli:1.3.1'

    compile 'org.openoffice:juh:3.2.1'
    compile 'org.openoffice:jurt:3.2.1'
    compile 'org.openoffice:ridl:3.2.1'
    compile 'org.openoffice:unoil:3.2.1'

    antlr3 'org.antlr:antlr:3.5.2'
    compile 'org.antlr:antlr-runtime:3.5.2'

    antlr4 'org.antlr:antlr4:4.5.1'
    compile 'org.antlr:antlr4-runtime:4.5.1'

    compile 'mysql:mysql-connector-java:5.1.36'
    compile 'org.postgresql:postgresql:9.4-1201-jdbc41'

    compile 'net.java.dev.glazedlists:glazedlists_java15:1.9.1'
    compile fileTree(dir: 'lib', includes: ['microba.jar', 'spin.jar'])

    compile 'net.java.dev.jna:jna:4.1.0'

    compile 'com.google.guava:guava:18.0'

    compile 'commons-logging:commons-logging:1.2'

<<<<<<< HEAD
    compile 'com.sun.jersey:jersey-client:1.19'
    compile 'com.sun.jersey:jersey-core:1.19'
    compile 'com.sun.jersey.contribs:jersey-multipart:1.19'

    compile fileTree(dir: 'lib/spl/sciplore', includes: ['*.jar'])

    compile 'junit:junit:4.12'
=======
   compile 'junit:junit:4.12'

    generateClasspath fileTree(dir: 'lib/plugin', includes: ['jpf.jar', 'jpf-boot.jar', 'JPFCodeGenerator.jar'])
    generateClasspath 'org.apache.velocity:velocity:1.7'
>>>>>>> 1439b71b
}

// use ant targets with prefix antTargets.XXXXX
ant.importBuild "build-wrapper.xml"
// add jars from this classpath to the classpath for the ant build
if (org.gradle.internal.os.OperatingSystem.current().windows) {
    // according to the discussion at https://github.com/JabRef/jabref/pull/58, the separators are different on Windows and Linux
    ant.references.jars.setFiles(configurations.compile.asPath.replace(";"," "))
} else {
    ant.references.jars.setFiles(configurations.compile.asPath.replace(":"," "))
}

sourceCompatibility = 1.8
mainClassName = "net.sf.jabref.JabRefMain"

task wrapper(type: Wrapper) {
    gradleVersion = '2.4'
}

compileJava {
    // files are all encoded using UTF-8
    options.encoding = 'UTF-8'
    options.compilerArgs << "-Xlint:none"
}

compileTestJava {
    // files are all encoded using UTF-8
    options.encoding = 'UTF-8'
}

javadoc {
    options {
        // files are all encoded using UTF-8
        encoding = 'UTF-8'
        version = true
        author = true
    }
}

// jabref specific tasks
compileJava.dependsOn "generateSource"

task generateSource(dependsOn: ["generateBstGrammarSource", "generateSearchGrammarSource"]) {
    group = 'JabRef'
    description 'Generates all Java source files.'
}

task generateBstGrammarSource(type: JavaExec) {
    group 'JabRef'
    description 'Generates BstLexer.java and BstParser.java from the Bst.g grammar file using antlr3.'

    File antlrSource = file('src/main/antlr3/net/sf/jabref/bst/Bst.g')

    inputs.file antlrSource
    outputs.file file('src/main/gen/net/sf/jabref/bst/BstLexer.java')
    outputs.file file('src/main/gen/net/sf/jabref/bst/BstParser.java')

    main = 'org.antlr.Tool'
    classpath = configurations.antlr3
    args = ["-o", file('src/main/gen/net/sf/jabref/bst/'), antlrSource]
}

task generateSearchGrammarSource(type: JavaExec) {
    String grammarFile = "Search"

    group 'JabRef'
    description "Generates java files for ${grammarFile}.g antlr4."

    String packagePath = "net/sf/jabref/search"
    File antlrPath = file("src/main/antlr4")
    File genPath = file("src/main/gen")

    File antlrSource = file("$antlrPath/$packagePath/${grammarFile}.g4")
    File destinationDir = file("$genPath/$packagePath")

    inputs.file antlrSource
    outputs.file file("$destinationDir/${grammarFile}Parser.java")
    outputs.file file("$destinationDir/${grammarFile}Lexer.java")
    outputs.file file("$destinationDir/${grammarFile}Visitor.java")
    outputs.file file("$destinationDir/${grammarFile}BaseVisitor.java")
    outputs.file file("$destinationDir/${grammarFile}.tokens")
    outputs.file file("$destinationDir/${grammarFile}Lexer.tokens")

    main = 'org.antlr.v4.Tool'
    classpath = configurations.antlr4
    args = ["-o", destinationDir, "-visitor", "-no-listener", "-package", "net.sf.jabref.search", antlrSource]
}

apply plugin: 'jacoco'
apply plugin: 'com.github.kt3k.coveralls'

jacocoTestReport {
    reports {
        xml.enabled = true // coveralls plugin depends on xml format report
        html.enabled = true
    }
}<|MERGE_RESOLUTION|>--- conflicted
+++ resolved
@@ -102,20 +102,7 @@
 
     compile 'commons-logging:commons-logging:1.2'
 
-<<<<<<< HEAD
-    compile 'com.sun.jersey:jersey-client:1.19'
-    compile 'com.sun.jersey:jersey-core:1.19'
-    compile 'com.sun.jersey.contribs:jersey-multipart:1.19'
-
-    compile fileTree(dir: 'lib/spl/sciplore', includes: ['*.jar'])
-
-    compile 'junit:junit:4.12'
-=======
    compile 'junit:junit:4.12'
-
-    generateClasspath fileTree(dir: 'lib/plugin', includes: ['jpf.jar', 'jpf-boot.jar', 'JPFCodeGenerator.jar'])
-    generateClasspath 'org.apache.velocity:velocity:1.7'
->>>>>>> 1439b71b
 }
 
 // use ant targets with prefix antTargets.XXXXX

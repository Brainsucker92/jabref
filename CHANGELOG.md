--- conflicted
+++ resolved
@@ -19,16 +19,6 @@
 - When the entry that is currently shown in the entry editor is deleted externally, the editor is now closed automatically [#2946](https://github.com/JabRef/jabref/issues/2946)
 
 ### Fixed
-<<<<<<< HEAD
- - We re-added the "Normalize to BibTeX name format" context menu item [#3136](https://github.com/JabRef/jabref/issues/3136)
- - We fixed a memory leak in the source tab of the entry editor [#3113](https://github.com/JabRef/jabref/issues/3113)
- - We fixed a [java bug](https://bugs.openjdk.java.net/browse/JDK-8185792) where linux users could not enter accented characters in the entry editor and the search bar [#3028](https://github.com/JabRef/jabref/issues/3028)
- - We fixed a regression introduced in v4.0-beta2: A file can be dropped to the entry preview to attach it to the entry [koppor#245](https://github.com/koppor/jabref/issues/245)
- - We fixed an issue in the "Replace String" dialog (<kbd>Ctrl</kbd>+<kbd>R</kbd> where search and replace did not work for the `bibtexkey` field. [#3132](https://github.com/JabRef/jabref/issues/3132)
--  We fixed an issue in the entry editor where adding a term to a new protected terms list freezed JabRef completely. [#3157](https://github.com/JabRef/jabref/issues/3157)
--  We fixed an issue in the "Manage protected terms" dialog where an 'Open file' dialog instead of a 'Save file' dialog was shown when creating a new list. [#3157](https://github.com/JabRef/jabref/issues/3157)
--  We fixed an issue where a new protected terms list was not available immediately after its addition. [#3161](https://github.com/JabRef/jabref/issues/3161)
-=======
 
 - We re-added the "Normalize to BibTeX name format" context menu item [#3136](https://github.com/JabRef/jabref/issues/3136)
 - We fixed a memory leak in the source tab of the entry editor [#3113](https://github.com/JabRef/jabref/issues/3113)
@@ -38,8 +28,8 @@
 - We fixed an issue in the entry editor where adding a term to a new protected terms list freezed JabRef completely. [#3157](https://github.com/JabRef/jabref/issues/3157)
 - We fixed an issue in the "Manage protected terms" dialog where an 'Open file' dialog instead of a 'Save file' dialog was shown when creating a new list. [#3157](https://github.com/JabRef/jabref/issues/3157)
 - We fixed an issue where unparseable dates of the FileAnnotations caused the FileAnnotationsTab to crash.
-
->>>>>>> a88c2020
+- We fixed an issue where a new protected terms list was not available immediately after its addition. [#3161](https://github.com/JabRef/jabref/issues/3161)
+
 ### Removed
 
 

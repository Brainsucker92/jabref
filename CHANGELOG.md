--- conflicted
+++ resolved
@@ -21,12 +21,9 @@
 - We improved the export of the `address` and `location` field to the MS-Office XML fields. If the address field does not contain a comma, it is treated as single value and exported to the field `city`. [#1750, comment](https://github.com/JabRef/jabref/issues/1750#issuecomment-357539167) 
 For more details refer to the [field mapping help page](http://help.jabref.org/en/MsOfficeBibFieldMapping)
 - We added Facebook and Twitter icons in the toolbar to link to our [Facebook](https://www.facebook.com/JabRef/) and [Twitter](https://twitter.com/jabref_org) pages.
-<<<<<<< HEAD
 - Renamed the _Review_ Tab into _Comments_ Tab
-=======
 - We no longer print empty lines when exporting an entry in RIS format [#3634](https://github.com/JabRef/jabref/issues/3634)
 - We improved file saving so that hard links are now preserved when a save is performed [#2633](https://github.com/JabRef/jabref/issues/2633)
->>>>>>> 97ee2e96
 
 ### Fixed
 - We fixed the missing dot in the name of an exported file. [#3576](https://github.com/JabRef/jabref/issues/3576)


# Changelog
All notable changes to this project will be documented in this file.
This project **does not** adhere to [Semantic Versioning](http://semver.org/).
This file tries to follow the conventions proposed by [keepachangelog.com](http://keepachangelog.com/).
Here, the categories "Changed" for added and changed functionality,
"Fixed" for fixed functionality, and
"Removed" for removed functionality are used.

We refer to [GitHub issues](https://github.com/JabRef/jabref/issues) by using `#NUM`.

## [Unreleased]

### Changed
- We added [oaDOI](https://oadoi.org/) as a fulltext provider, so that JabRef is now able to provide fulltexts for more than 90 million open-access articles.
<<<<<<< HEAD
- We changed one default of [Cleanup entries dialog](http://help.jabref.org/en/CleanupEntries): Per default, the PDF are not moved to the default file directory anymore. [#3619](https://github.com/JabRef/jabref/issues/3619)
=======
- We completely reworked and redesigned the main table.
>>>>>>> ccd643a5


### Fixed
- We fixed the missing dot in the name of an exported file. [#3576](https://github.com/JabRef/jabref/issues/3576)
- Autocompletion in the search bar can now be disabled via the preferences. [#3598](https://github.com/JabRef/jabref/issues/3598)

### Removed
- We removed the [Look and Feels from JGoodies](http://www.jgoodies.com/freeware/libraries/looks/), because the open source version is not compatible with Java 9.

















































## [4.1] - 2017-12-23

### Changed
- We added bracketed expresion support for file search patterns, import file name patterns and file directory patters, in addition to bibtexkey patterns.
- We added support for `[entrytype]` bracketed expression.
- Updated French translation
- We improved the handling of abstracts in the "Astrophysics Data System" fetcher. [#2471](https://github.com/JabRef/jabref/issues/2471)
- We added support for pasting entries in different formats [#3143](https://github.com/JabRef/jabref/issues/3143)
- In the annotation tab, PDF files are now monitored for new or changed annotation. A manual reload is no longer necessary. [#3292](https://github.com/JabRef/jabref/issues/3292)
- We increased the relative size of the "abstract" field in the entry editor. [Feature request in the forum](http://discourse.jabref.org/t/entry-preview-in-version-4/827)
- Crossreferenced entries are now used when a BibTex key is generated for an entry with empty fields. [#2811](https://github.com/JabRef/jabref/issues/2811)
- We now set the `WM_CLASS` of the UI to org-jabref-JabRefMain to allow certain Un*x window managers to properly identify its windows
- We changed the default paths for the OpenOffice/LibreOffice binaries to the default path for LibreOffice
- File annotation tab now removes newlines and hyphens before newlines from content and displays an empty String instead of N/A if no contents are found. [#3280](https://github.com/JabRef/jabref/issues/3280)
- We moved the groups field from the "Other fields" tab to "General" (you may have to reset your editor preferences under Options > Set up general fields)
- We no longer create a new entry editor when selecting a new entry to increase performance. [#3187](https://github.com/JabRef/jabref/pull/3187)
- We added the possibility to copy linked files from entries to a single output folder. [#2539](https://github.com/JabRef/jabref/pull/2593)
- We increased performance and decreased the memory footprint of the entry editor drastically. [#3331](https://github.com/JabRef/jabref/pull/3331)
- Late initialization of the context menus in the entry editor. This improves performance and memory footprint further [#3340](https://github.com/JabRef/jabref/pull/3340)
- Integrity check "Abbreviation Detection" detects abbreviated names for journals and booktitles based on the internal list instead of only looking for `.` signs. Fixes [#3144](https://github.com/JabRef/jabref/issues/3144).
- We added a dialog to show that JabRef is working on checking integrity. [#3358](https://github.com/JabRef/jabref/issues/3358)
- When you click the PDF icon in the file list of the entry editor, then the file is opened. [#3491](https://github.com/JabRef/jabref/issues/3491)
- We added an option to mass append to fields via the Quality -> [set/clear/append/rename fields dialog](http://help.jabref.org/en/SetClearRenameFields). [#2721](https://github.com/JabRef/jabref/issues/2721)
- We added a check on startup to ensure JabRef is run with an adequate Java version. [3310](https://github.com/JabRef/jabref/issues/3310)
- In the preference, all installed java Look and Feels are now listed and selectable
- We added an ID fetcher for [IACR eprints](https://eprint.iacr.org/). [#3473](https://github.com/JabRef/jabref/pull/3473)
- We added a clear option to the right-click menu of the text field in the entry editor. [koppor#198](https://github.com/koppor/jabref/issues/198)
- We improved the performance and memory footprint of the citation preview when [CSL styles](http://citationstyles.org/) are used. [#2533](https://github.com/JabRef/jabref/issues/2533)
- We disabled the auto completion as default, because it still causes issues. [#3522](https://github.com/JabRef/jabref/issues/3522)

### Fixed
 - We fixed the translation of `\textendash` and `\textquotesingle` in the entry preview. [#3307](https://github.com/JabRef/jabref/issues/3307)
 - We fixed an issue where JabRef would not terminated after asking to collect anonymous statistics. [#2955 comment](https://github.com/JabRef/jabref/issues/2955#issuecomment-334591123)
 - We fixed an issue where JabRef would not shut down when started with the `-n` (No GUI) option. [#3247](https://github.com/JabRef/jabref/issues/3247)
 - We improved the way metadata is updated in remote databases. [#3235](https://github.com/JabRef/jabref/issues/3235)
 - We improved font rendering of the Entry Editor for Linux based systems. [#3295](https://github.com/JabRef/jabref/issues/3295)
 - We fixed an issue where JabRef would freeze when trying to replace the original entry after a merge with new information from identifiers like DOI/ISBN etc. [#3294](https://github.com/JabRef/jabref/issues/3294)
 - We no longer allow to add a field multiple times in customized entry types and thereby fix an issue in the entry editor that resulted from having a field multiple times. [#3046](https://github.com/JabRef/jabref/issues/3046)
 - We fixed an issue where JabRef would not show the translated content at some points, although there existed a translation
 - We fixed an issue where editing in the source tab would override content of other entries. [#3352](https://github.com/JabRef/jabref/issues/3352#issue-268580818)
 - We fixed an issue where file links created under Windows could not be opened on Linux/OSX. [#3311](https://github.com/JabRef/jabref/issues/3311)
 - We fixed several issues with the automatic linking of files in the entry editor where files were not found or not correctly saved in the bibtex source. [#3346](https://github.com/JabRef/jabref/issues/3346)
 - We fixed an issue where fetching entries from crossref that had no titles caused an error. [#3376](https://github.com/JabRef/jabref/issues/3376)
 - We fixed an issue where the same Java Look and Feel would be listed more than once in the Preferences. [#3391](https://github.com/JabRef/jabref/issues/3391)
 - We fixed an issue where errors in citation styles triggered an exception when opening the preferences dialog. [#3389](https://github.com/JabRef/jabref/issues/3389)
 - We fixed an issue where entries were displayed twice after insertion into a shared database. [#3164](https://github.com/JabRef/jabref/issues/3164)
 - We improved the auto link algorithm so that files starting with a similar key are no longer found (e.g, `Einstein1902` vs `Einstein1902a`). [#3472](https://github.com/JabRef/jabref/issues/3472)
 - We fixed an issue where special fields (such as `printed`) could not be cleared when syncing special fields via the keywords. [#3432](https://github.com/JabRef/jabref/issues/3432)
 - We fixed an issue where the tooltip of the global search bar showed html tags instead of formatting the text. [#3381](https://github.com/JabRef/jabref/issues/3381)
 - We fixed an issue where timestamps were not updated for changed entries. [#2810](https://github.com/JabRef/jabref/issues/2810)
 - We fixed an issue where trying to fetch data from Medline/PubMed resulted in an error. [#3463](https://github.com/JabRef/jabref/issues/3463)
 - We fixed an issue where double clicking on an entry in the integrity check dialog resulted in an exception. [#3485](https://github.com/JabRef/jabref/issues/3485)
 - We fixed an issue where the entry type could sometimes not be changed when the entry editor was open [#3435](https://github.com/JabRef/jabref/issues/3435)
 - We fixed an issue where dropping a pdf on the entry table and renaming it triggered an exception. [#3490](https://github.com/JabRef/jabref/issues/3490)
 - We fixed an issue where no longer existing files could not be removed from the entry by pressing the <kbd>del</kbd> key. [#3493](https://github.com/JabRef/jabref/issues/3493)
 - We fixed an issue where integrating external changes to a bib file caused instability. [#3498](https://github.com/JabRef/jabref/issues/3498)
 - We fixed an issue where fetched entries from the ACM fetcher could not be imported. [#3500](https://github.com/JabRef/jabref/issues/3500)
 - We fixed an issue where custom data in combobox fields in the entry editor was not saved. [#3538](https://github.com/JabRef/jabref/issues/3538)
 - We fixed an issue where automatically found files were not added with a relative paths when the bib file is in the same directory as the files. [#3476](https://github.com/JabRef/jabref/issues/3476)
 - We improved the key generator to remove certain illegal characters such as colons or apostrophes. [#3359](https://github.com/JabRef/jabref/issues/3359)


## [4.0] - 2017-10-04

### Changed

- We added a textArea to see versionInfo in the About JabRef Dialog. [#2942](https://github.com/JabRef/jabref/issues/2942)
- We turned the validation feature in the entry editor off by default, because of a bug in the library we have been using [#3145](https://github.com/JabRef/jabref/issues/3145)
- Added 'Filter All' and 'Filter None' buttons with corresponding functionality to Quality Check tool.
- We increased the size of the keywords and file text areas in the entry editor
- When the entry that is currently shown in the entry editor is deleted externally, the editor is now closed automatically [#2946](https://github.com/JabRef/jabref/issues/2946)
- We added reordering of file and link entries in the `General`-Tab [3165, comment](https://github.com/JabRef/jabref/issues/3165#issuecomment-326269715)
- We added autcompletion for the `crossref` field on basis of the BibTeX-key. To accept such an autcompleted key as new entry-link, you have to press <kbd>Enter</kbd> two times, otherwise the field data is not stored in the library file.[koppor#257](https://github.com/koppor/jabref/issues/257)
- We added drag and drop support for adding files directly in the `General`-Tab. The dragged files are currently only linked from their existing directory. For more advanced features use the `Add files` dialog. [#koppor#244](https://github.com/koppor/jabref/issues/244)
- We added the file description filed back to the list of files in the `General`-Tab [#2930, comment](https://github.com/JabRef/jabref/issues/2930#issuecomment-328328172)
- Added an error dialog if the file is open in another process and cannot be renamed. [#3229]
- On Windows, the `JabRef.exe` executable can now be used to start JabRef from the command line. By default, no output is shown unless the new "-console" option is specified.

### Fixed

- We re-added the "Normalize to BibTeX name format" context menu item [#3136](https://github.com/JabRef/jabref/issues/3136)
- We fixed a memory leak in the source tab of the entry editor [#3113](https://github.com/JabRef/jabref/issues/3113)
- We fixed a [java bug](https://bugs.openjdk.java.net/browse/JDK-8185792) where linux users could not enter accented characters in the entry editor and the search bar [#3028](https://github.com/JabRef/jabref/issues/3028)
- We fixed a regression introduced in v4.0-beta2: A file can be dropped to the entry preview to attach it to the entry [koppor#245](https://github.com/koppor/jabref/issues/245)
- We fixed an issue in the "Replace String" dialog (<kbd>Ctrl</kbd>+<kbd>R</kbd> where search and replace did not work for the `bibtexkey` field. [#3132](https://github.com/JabRef/jabref/issues/3132)
- We fixed an issue in the entry editor where adding a term to a new protected terms list freezed JabRef completely. [#3157](https://github.com/JabRef/jabref/issues/3157)
- We fixed an issue in the "Manage protected terms" dialog where an 'Open file' dialog instead of a 'Save file' dialog was shown when creating a new list. [#3157](https://github.com/JabRef/jabref/issues/3157)
- We fixed an issue where unparseable dates of the FileAnnotations caused the FileAnnotationsTab to crash.
- We fixed an issue where a new protected terms list was not available immediately after its addition. [#3161](https://github.com/JabRef/jabref/issues/3161)
- We fixed an issue where an online file link could not be removed from an entry [#3165](https://github.com/JabRef/jabref/issues/3165)
- We fixed an issue where an online file link did not open the browser and created an error [#3165](https://github.com/JabRef/jabref/issues/3165)
- We fixed an issue where the arrow keys in the search bar did not work as expected [#3081](https://github.com/JabRef/jabref/issues/3081)
- We fixed wrong hotkey being displayed at "automatically file links" in the entry editor
- We fixed an issue where metadata syncing with local and shared database were unstable. It will also fix syncing groups and sub-groups in database. [#2284](https://github.com/JabRef/jabref/issues/2284)
- We fixed an issue where renaming a linked file would fail silently if a file with the same name existed.  Added support for overriding existing file at user discretion. [#3172] (https://github.com/JabRef/jabref/issues/3172)
- We fixed an issue where the "Remove group and subgroups" operation did not remove group information from entries in the group [#3190](https://github.com/JabRef/jabref/issues/3190)
- We fixed an issue where it was possible to leave the entry editor with an imbalance of braces. [#3167](https://github.com/JabRef/jabref/issues/3167)
- Renaming files now truncates the filename to not exceed the limit of 255 chars [#2622](https://github.com/JabRef/jabref/issues/2622)
- We improved the handling of hyphens in names. [#2775](https://github.com/JabRef/jabref/issues/2775)
- We fixed an issue where an entered file description was not written to the bib-file [#3208](https://github.com/JabRef/jabref/issues/3208)
- We improved the auto completion in the search bar. [koppor#253](https://github.com/koppor/jabref/issues/253)
- We fixed renaming files which are not in the main directory. [#3230](https://github.com/JabRef/jabref/issues/3230)

### Removed
- We removed support for LatexEditor, as it is not under active development. [#3199](https://github.com/JabRef/jabref/issues/3199)


## [4.0-beta3] – 2017-08-16

### Changed
- We made the font size in the entry editor and group panel customizable by "Menu and label font size". [#3034](https://github.com/JabRef/jabref/issues/3034)
- If fetched article is already in database, then the entry merge dialog is shown.
- An error message is now displayed if you try to create a group containing the keyword separator or if there is already a group with the same name. [#3075](https://github.com/JabRef/jabref/issues/3075) and [#1495](https://github.com/JabRef/jabref/issues/1495)
- The FileAnnotationsTab was re-implemented in JavaFx. [#3082](https://github.com/JabRef/jabref/pull/3082)
- Integrity warnings are now directly displayed in the entry editor.
- We added the functionality to have `regex` as modifier. [#457](https://github.com/JabRef/jabref/issues/457)

### Fixed

- We fixed an issue where the fetcher for the Astrophysics Data System (ADS) added some non-bibtex data to the entry returned from the search [#3035](https://github.com/JabRef/jabref/issues/3035)
- We improved the auto completion so that minor changes are not added as suggestions. [#2998](https://github.com/JabRef/jabref/issues/2998)
- We readded the undo mechanism for changes in the entry editor [#2973](https://github.com/JabRef/jabref/issues/2973)
- We fixed an issue where assigning an entry via drag and drop to a group caused JabRef to stop/freeze completely [#3036](https://github.com/JabRef/jabref/issues/3036)
- We fixed the shortcut <kbd>Ctrl</kbd>+<kbd>F</kbd> for the search field.
- We fixed an issue where `title_case` and `capitalize` modifiers did not work with shorttitle.
- We fixed an issue where the preferences could not be imported without a restart of JabRef [#3064](https://github.com/JabRef/jabref/issues/3064)
- We fixed an issue where <kbd>DEL</kbd>, <kbd>Ctrl</kbd>+<kbd>C</kbd>, <kbd>Ctrl</kbd>+<kbd>V</kbd> and <kbd>Ctrl</kbd>+<kbd>A</kbd> in the search field triggered corresponding actions in the main table [#3067](https://github.com/JabRef/jabref/issues/3067)
- We fixed an issue where JabRef freezed when editing an assigned file in the `General`-Tab [#2930, comment](https://github.com/JabRef/jabref/issues/2930#issuecomment-311050976)
- We fixed an issue where a file could not be assigned to an existing entry via the entry context menu action `Attach file` [#3080](https://github.com/JabRef/jabref/issues/3080)
- We fixed an issue where entry editor was not focused after opening up. [#3052](https://github.com/JabRef/jabref/issues/3052)
- We fixed an issue where changes in the source tab were not stored when selecting a new entry. [#3086](https://github.com/JabRef/jabref/issues/3086)
- We fixed an issue where the other tab was not updated when fields where changed in the source tab. [#3063](https://github.com/JabRef/jabref/issues/3063)
- We fixed an issue where the source tab was not updated after fetching data by DOI. [#3103](https://github.com/JabRef/jabref/issues/3103)
- We fixed an issue where the move to group operation did not remove the entry from other groups [#3101](https://github.com/JabRef/jabref/issues/3101)
- We fixed an issue where the main table was not updated when grouping changes [#1903](https://github.com/JabRef/jabref/issues/1903)

## [4.0-beta2] – 2017-07-18

### Changed
- We moved the `adsurl` field to `url` field when fetching with the ADS fetcher.
- We continued to improve the new groups interface:
  - You can now again select multiple groups (and a few related settings were added to the preferences) [#2786](https://github.com/JabRef/jabref/issues/2786).
  - We further improved performance of group operations, especially of the new filter feature [#2852](https://github.com/JabRef/jabref/issues/2852).
  - It is now possible to resort groups using drag & drop [#2785](https://github.com/JabRef/jabref/issues/2785).
- The entry editor got a fresh coat of paint:
  - Homogenize the size of text fields.
  - The buttons were changed to icons.
  - Completely new interface to add or modify linked files.
  - Removed the hidden feature that a double click in the editor inserted the current date.
  - Complete new implementation of the the auto complete feature.
- All authors and editors are separated using semicolons when exporting to csv. [#2762](https://github.com/JabRef/jabref/issues/2762)
- Improved wording of "Show recommendations: into "Show 'Related Articles' tab" in the preferences
- We added integration of the Library of Congress catalog as a fetcher based on the [LCCN identifier](https://en.wikipedia.org/wiki/Library_of_Congress_Control_Number). [Feature request 636 in the forum](http://discourse.jabref.org/t/loc-marc-mods-connection/636)
- The integrity check for person names now also tests that the names are specified in one of the standard BibTeX formats.
- Links in the Recommended Articles tab (Mr.DLib), when clicked, are now opened in the system's default browser. [2931](https://github.com/JabRef/jabref/issues/2931)
- We improved the duplicate checker such that different editions of the same publication are not marked as duplicates. [2960](https://github.com/JabRef/jabref/issues/2960)

### Fixed
- We fixed a bug that leaves .sav file after SaveAs [#2947](https://github.com/JabRef/jabref/issues/2947)
- We fixed the function "Edit - Copy BibTeX key and link" to pass a hyperlink rather than an HTML statement.
- We fixed the adding of a new entry from DOI which led to a connection error. The DOI resolution now uses HTTPS to protect the user's privacy.[#2879](https://github.com/JabRef/jabref/issues/2897)
- We fixed the IEEE Xplore web search functionality [#2789](https://github.com/JabRef/jabref/issues/2789)
- We fixed an error in the CrossRef fetcher that occurred if one of the fetched entries had no title
- We fixed an issue that prevented new entries to be automatically assigned to the currently selected group [#2783](https://github.com/JabRef/jabref/issues/2783).
- We fixed a bug that only allowed parsing positive timezones from a FileAnnotation [#2839](https://github.com/JabRef/jabref/issues/2839)
- We fixed a bug that did not allow the correct re-export of the MS-Office XML field `msbib-accessed` with a different date format [#2859](https://github.com/JabRef/jabref/issues/2859).
- We fixed some bugs that prevented the display of FileAnnotations that were created using the Foxit Reader. [#2839, comment](https://github.com/JabRef/jabref/issues/2839#issuecomment-302058227).
- We fixed an error that prevented the FileAnnotation tab to load when the entry had no bibtexkey [#2903](https://github.com/JabRef/jabref/issues/2903).
- We fixed a bug which which could result in an exception when opening/saving files from/to a nonexistent directory [#2917](https://github.com/JabRef/jabref/issues/2917).
- We fixed a bug where recursive RegExpBased search found a file in a subdirectory multiple times and non-recursive RegExpBased search erroneously found files in subdirectories.
- We fixed a bug where new groups information was not stored on save [#2932](https://github.com/JabRef/jabref/issues/2932)
- We fixed a bug where the language files for Brazilian Portugese could not be loaded and the GUI localization remained in English [#1128](https://github.com/JabRef/jabref/issues/1182)
- We fixed a bug where the database was not marked as dirty when entries or groups were changed [#2787](https://github.com/JabRef/jabref/issues/2787)
- We fixed a bug where editors in the DocBook export were not exported [#3020](https://github.com/JabRef/jabref/issues/3020)
- We fixed a bug where the source tab was not updated when one the fields was changed [#2888](https://github.com/JabRef/jabref/issues/2888)
- We restored the original functionality that when browsing through the MainTable, the Entry Editor remembers which tab was opened before [#2896](https://github.com/JabRef/jabref/issues/2896)

## [4.0-beta] – 2017-04-17

### Changed
- JabRef has a new logo! The logo was designed by "[AikTheOne](https://99designs.de/profiles/theonestudio)" - who was the winner of a design contest at 99designs.com
- Partly switched to a new UI technology ([JavaFX]).
  - Redesigned group panel.
    - Number of matched entries is always shown.
    - The background color of the hit counter signals whether the group contains all/any of the entries selected in the main table.
    - Added a possibility to filter the groups panel [#1904](https://github.com/JabRef/jabref/issues/1904)
    - Removed edit mode.
    - Removed the following commands in the right-click menu:
      - Expand/collapse subtree
      - Move up/down/left/right
    - Remove option to "highlight overlapping groups"
    - Moved the option to "Gray out non-hits" / "Hide non-hits" to the preferences
    - Removed the following options from the group preferences:
      - Show icons (icons can now be customized)
      - Show dynamic groups in italics (dynamic groups are not treated specially now)
      - Initially show groups tree expanded (always true now)
    - Expansion status of groups are saved across sessions. [#1428](https://github.com/JabRef/jabref/issues/1428)
  - Redesigned about dialog.
  - Redesigned key bindings dialog.
  - Redesigned journal abbreviations dialog.
  - New error console.
  - All file dialogs now use the native file selector of the OS. [#1711](https://github.com/JabRef/jabref/issues/1711)
- We added a few properties to a group:
    - Icon (with customizable color) that is shown in the groups panel (implements a [feature request in the forum](http://discourse.jabref.org/t/assign-colors-to-groups/321)).
    - Description text that is shown on mouse hover (implements old feature requests [489](https://sourceforge.net/p/jabref/feature-requests/489/) and [818](https://sourceforge.net/p/jabref/feature-requests/818/))
- We introduced "automatic groups" that automatically create subgroups based on a certain criteria (e.g., a subgroup for every author or keyword) and supports hierarchies. Implements [91](https://sourceforge.net/p/jabref/feature-requests/91/), [398](https://sourceforge.net/p/jabref/feature-requests/398/), [#1173](https://github.com/JabRef/jabref/issues/1173) and [#628](https://github.com/JabRef/jabref/issues/628).
- We added a document viewer which allows you to have a glance at your PDF documents directly from within JabRef.
- Using "Look up document identifier" in the quality menu, it is possible to look up DOIs, ArXiv ids and other identifiers for multiple entries.
- Comments in PDF files can now be displayed inside JabRef in a separate tab
- We separated the `Move file` and `Rename Pdfs` logic and context menu entries in the `General`-Tab for the Field `file` to improve the semantics
- We integrated support for the [paper recommender system Mr.DLib](http://help.jabref.org/en/EntryEditor#related-articles-tab) in a new tab in the entry editor.
- We renamed "database" to "library" to have a real distinction to SQL databases ("shared database") and `bib` files ("library"). [#2095](https://github.com/JabRef/jabref/issues/2095)
- We improved the UI customization possibilities:
    - It is now possible to customize the colors and the size of the icons (implements a [feature request in the forum](http://discourse.jabref.org/t/menu-and-buttons-with-a-dark-theme/405)).
    - Resizing the menu and label sizes has been improved.
    - Font sizes can now be increased <kbd>Ctrl</kbd> + <kbd>Plus</kbd>, decreased <kbd>Ctrl</kbd> + <kbd>Minus</kbd>, and reset to default <kbd>CTRL</kbd> + <kbd>0</kbd>.
- <kbd>F4</kbd> opens selected file in current JTable context not just from selected entry inside the main table [#2355](https://github.com/JabRef/jabref/issues/2355)
- We are happy to welcome [CrossRef](https://www.crossref.org/) as a new member of our fetcher family. [#2455](https://github.com/JabRef/jabref/issues/2455)
- We added MathSciNet as a ID-based fetcher in the `BibTeX -> New entry` dialog (implements a [feature request in the forum](http://discourse.jabref.org/t/allow-to-search-by-mr-number-mathscinet))
- Add tab which shows the MathSciNet review website if the `MRNumber` field is present.
- A scrollbar was added to the cleanup panel, as a result of issue [#2501](https://github.com/JabRef/jabref/issues/2501)
- Several scrollbars were added to the preference dialog which show up when content is too large [#2559](https://github.com/JabRef/jabref/issues/2559)
- We fixed and improved the auto detection of the [OpenOffice and LibreOffice connection](http://help.jabref.org/en/OpenOfficeIntegration)
- We added an option to copy the title of BibTeX entries to the clipboard through `Edit -> Copy title` (implements [#210](https://github.com/koppor/jabref/issues/210))
- The `Move linked files to default file directory`-Cleanup operation respects the `File directory pattern` setting
- We removed the ordinals-to-superscript formatter from the recommendations for biblatex save actions [#2596](https://github.com/JabRef/jabref/issues/2596)
- Improved MS-Office Import/Export
  - Improved author handling
  - The `day` part of the biblatex `date` field is now exported to the corresponding `day` field. [#2691](https://github.com/JabRef/jabref/issues/2691)
  - Entries with a single corporate author are now correctly exported to the corresponding `corporate` author field. [#1497](https://github.com/JabRef/jabref/issues/1497)
  - Now exports the field `volumes` and `pubstate`.
- The integrity checker reports now if a journal is not found in the abbreviation list
- JabRef will now no longer delete meta data it does not know, but keeps such entries and tries to keep their formatting as far as possible.
- Switch to the [latex2unicode library](https://github.com/tomtung/latex2unicode) for converting LaTeX to unicode
- Single underscores are not converted during the LaTeX to unicode conversion, which does not follow the rules of LaTeX, but is what users require. [#2664](https://github.com/JabRef/jabref/issues/2664)
- The bibtexkey field is not converted to unicode

### Fixed
 - ArXiV fetcher now checks similarity of entry when using DOI retrieval to avoid false positives [#2575](https://github.com/JabRef/jabref/issues/2575)
 - We fixed an issue of duplicate keys after using a fetcher, e.g., DOI or ISBN [#2867](https://github.com/JabRef/jabref/issues/2687)
 - We fixed an issue that prevented multiple parallel JabRef instances from terminating gracefully. [#2698](https://github.com/JabRef/jabref/issues/2698)
 - We fixed an issue where authors with multiple surnames were not presented correctly in the main table. [#2534](https://github.com/JabRef/jabref/issues/2534)
 - Repairs the handling of apostrophes in the LaTeX to unicode conversion. [#2500](https://github.com/JabRef/jabref/issues/2500)
 - Fix import of journal title in RIS format. [#2506](https://github.com/JabRef/jabref/issues/2506)
 - We fixed the export of the `number` field in MS-Office XML export. [#2509](https://github.com/JabRef/jabref/issues/2509)
 - The field `issue` is now always exported to the corresponding `issue` field in MS-Office XML.
 - We fixed the import of MS-Office XML files, when the `month` field contained an invalid value.
 - We fixed an issue with repeated escaping of the %-sign when running the LaTeXCleanup more than once. [#2451](https://github.com/JabRef/jabref/issues/2451)
 - Sciencedirect/Elsevier fetcher is now able to scrape new HTML structure [#2576](https://github.com/JabRef/jabref/issues/2576)
 - Fixed the synchronization logic of keywords and special fields and vice versa [#2580](https://github.com/JabRef/jabref/issues/2580)
 - We fixed an exception that prevented JabRef from starting in rare cases [bug report in the forum](http://discourse.jabref.org/t/jabref-not-opening/476).
 - We fixed an unhandled exception when saving an entry containing unbalanced braces [#2571](https://github.com/JabRef/jabref/issues/2571)
 - Fixed a display issue when removing a group with a long name [#1407](https://github.com/JabRef/jabref/issues/1407)
 - We fixed an issue where the "find unlinked files" functionality threw an error when only one PDF was imported but not assigned to an entry [#2577](https://github.com/JabRef/jabref/issues/2577)
 - We fixed issue where escaped braces were incorrectly counted when calculating brace balance in a field [#2561](https://github.com/JabRef/jabref/issues/2561)
 - We fixed an issue introduced with Version 3.8.2 where executing the `Rename PDFs`-cleanup operation moved the files to the file directory. [#2526](https://github.com/JabRef/jabref/issues/2526)
 - We improved the performance when opening a big library that still used the old groups format. Fixes an [issue raised in the forum](http://discourse.jabref.org/t/v3-8-2-x64-windows-problem-saving-large-bib-libraries/456).
 - We fixed an issue where the `Move linked files to default file directory`- cleanup operation did not move the files to the location of the bib-file. [#2454](https://github.com/JabRef/jabref/issues/2454)
 - We fixed an issue where executing `Move file` on a selected file in the `general`-tab could overwrite an existing file. [#2385](https://github.com/JabRef/jabref/issues/2358)
 - We fixed an issue with importing groups and subgroups [#2600](https://github.com/JabRef/jabref/issues/2600)
 - Fixed an issue where title-related key patterns did not correspond to the documentation. [#2604](https://github.com/JabRef/jabref/issues/2604) [#2589](https://github.com/JabRef/jabref/issues/2589)
 - We fixed an issue which prohibited the citation export to external programs on MacOS. [#2613](https://github.com/JabRef/jabref/issues/2613)
 - We fixed an issue where the file folder could not be changed when running `Get fulltext` in the `general`-tab. [#2572](https://github.com/JabRef/jabref/issues/2572)
 - Newly created libraries no longer have the executable bit set under POSIX/Linux systems. The file permissions are now set to `664 (-rw-rw-r--)`. [#2635](https://github.com/JabRef/jabref/issues/#2635)
 - Fixed an issue where names were split inconsistently with the BibTeX conventions [#2652](https://github.com/JabRef/jabref/issues/2652)
 - <kbd>Ctrl</kbd> + <kbd>A</kbd> now correctly selects all entries again. [#2615](https://github.com/JabRef/jabref/issues/#2615)
 - We fixed an issue where the dialog for selecting the main file directory in the preferences opened the wrong folder
 - OpenOffice text formatting now handles nested tags properly [#2483](https://github.com/JabRef/jabref/issues/#2483)
 - The group selection is no longer lost when switching tabs [#1104](https://github.com/JabRef/jabref/issues/1104)


## Older versions

The changelog of versions 3.x is available at the [v3.8.2 tag](https://github.com/JabRef/jabref/blob/v3.8.2/CHANGELOG.md).
The changelog of 2.11 and versions before is available as [text file in the v2.11.1 tag](https://github.com/JabRef/jabref/blob/v2.11.1/CHANGELOG).

[Unreleased]: https://github.com/JabRef/jabref/compare/v4.1...HEAD
[4.1]: https://github.com/JabRef/jabref/compare/v4.0...v4.1
[4.0]: https://github.com/JabRef/jabref/compare/v4.0-beta3...v4.0
[4.0-beta3]: https://github.com/JabRef/jabref/compare/v4.0-beta2...v4.0-beta3
[4.0-beta2]: https://github.com/JabRef/jabref/compare/v4.0-beta...v4.0-beta2
[4.0-beta]: https://github.com/JabRef/jabref/compare/v3.8.2...v4.0-beta
[2.11.1]: https://github.com/JabRef/jabref/compare/v2.11...v2.11.1
[JavaFX]: https://en.wikipedia.org/wiki/JavaFX<|MERGE_RESOLUTION|>--- conflicted
+++ resolved
@@ -13,11 +13,9 @@
 
 ### Changed
 - We added [oaDOI](https://oadoi.org/) as a fulltext provider, so that JabRef is now able to provide fulltexts for more than 90 million open-access articles.
-<<<<<<< HEAD
 - We changed one default of [Cleanup entries dialog](http://help.jabref.org/en/CleanupEntries): Per default, the PDF are not moved to the default file directory anymore. [#3619](https://github.com/JabRef/jabref/issues/3619)
-=======
 - We completely reworked and redesigned the main table.
->>>>>>> ccd643a5
+
 
 
 ### Fixed

--- conflicted
+++ resolved
@@ -21,20 +21,15 @@
 - In the main table, the context menu appears now when you press the "context menu" button on the keyboard. [feature request in the forum](http://discourse.jabref.org/t/how-to-enable-keyboard-context-key-windows)
 - We added icons to the group side panel to quickly switch between `union` and `intersection` group view mode https://github.com/JabRef/jabref/issues/3269.
 - We use `https` for [fetching from most online bibliographic database](https://help.jabref.org/en/#-using-online-bibliographic-database).
-<<<<<<< HEAD
 - We changed the default keyboard shortcuts for moving between entries when the entry editor is active to ̀<kbd>alt</kbd> + <kbd>up/down</kbd>.
-=======
 - Opening a new file now prompts the directory of the currently selected file, instead of the directory of the last opened file.
-- Window state is saved on close and restored on start
+- Window state is saved on close and restored on start.
 
 
 
 
 
 
-
-
->>>>>>> 9398c3e1
 
 ### Fixed
 - We fixed an issue where custom exports could not be selected in the 'Export (selected) entries' dialog [#4013](https://github.com/JabRef/jabref/issues/4013)
